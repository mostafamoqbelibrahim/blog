--- conflicted
+++ resolved
@@ -143,7 +143,6 @@
   bio:
     "Developer Advocate. Digital Designer. IndieHacker",
 }, {
-<<<<<<< HEAD
   name: "Maria Shimkovska",
   jobTitle: "Technical Writer",
   image: "maria.jpg",
@@ -159,7 +158,6 @@
   bio:
     "Technical Writer. Huge Reader. I love startups and open source.",
 }, {  
-=======
   name: "Dejan Lukić",
   jobTitle: "Full-stack developer, tehcnical writer & entrepreneur",
   image: "dejan.png",
@@ -175,7 +173,6 @@
   bio:
     "Experienced full-stack developer, technical writer, and electronics enthusiast turned generalist.",
 }, {
->>>>>>> a1c77ea5
   name: "Nemi Shah",
   jobTitle: "Senior iOS Engineer at Deltatre",
   image: "nemi.jpg",
