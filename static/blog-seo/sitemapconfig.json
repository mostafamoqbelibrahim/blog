--- conflicted
+++ resolved
@@ -282,10 +282,11 @@
         "location": "https://supertokens.com/blog/okta-alternatives"
     },
     {
-<<<<<<< HEAD
+
         "location": "https://supertokens.com/blog/what-is-passwordless-authentication"
-=======
+    },
+    {
         "location": "https://supertokens.com/blog/identity-and-access-management-strategy"
->>>>>>> a0351fab
+
     }
 ]