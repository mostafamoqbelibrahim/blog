--- conflicted
+++ resolved
@@ -319,11 +319,8 @@
     },
     {
         "location": "https://supertokens.com/blog/top-8-identity-management-solutions-for-developers-and-businesses"
-<<<<<<< HEAD
-=======
     },
     {
         "location": "https://supertokens.com/blog/nextjs-metadata"
->>>>>>> 4278ad24
     }
 ]