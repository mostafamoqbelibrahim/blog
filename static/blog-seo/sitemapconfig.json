--- conflicted
+++ resolved
@@ -300,9 +300,9 @@
         "location": "https://supertokens.com/blog/identity-and-access-management-strategy"
     },
     {
-<<<<<<< HEAD
         "location": "https://supertokens.com/blog/top-auth0-alternatives-in-2025"
-=======
+    },
+    {
         "location": "https://supertokens.com/blog/risk-based-authentication"
     },
     {
@@ -328,6 +328,5 @@
     },
     {
         "location": "https://supertokens.com/blog/sim-swapping"
->>>>>>> dc402518
     }
 ]