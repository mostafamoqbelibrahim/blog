[
    {
        "location": "https://supertokens.com/blog/auth0-alternatives-auth0-vs-okta-vs-cognito-vs-supertokens"
    },
    {
        "location": "https://supertokens.com/blog/supertokens-2022-year-in-review"
    },
    {
        "location": "https://supertokens.com/blog/5-tips-for-optimizing-your-react-apps-performance"
    },
    {
        "location": "https://supertokens.com/blog/what-do-pre-built-authentication-ui-tools-look-like"
    },
    {
        "location": "https://supertokens.com/blog/creating-great-authentication-experiences-with-custom-ui"
    },
    {
        "location": "https://supertokens.com/blog/self-hosted-authentication"
    },
    {
        "location": "https://supertokens.com/blog/implementing-the-right-email-verification-flow"
    },
    {
        "location": "https://supertokens.com/blog/a-guide-to-implementing-passwordless-login"
    },
    {
        "location": "https://supertokens.com/blog/oauth-2-vs-session-management"
    },
    {
        "location": "https://supertokens.com/blog/django-bootstrap-login-template"
    },
    {
        "location": "https://supertokens.com/blog/learnings-from-revamping-supertokens"
    },
    {
        "location": "https://supertokens.com/blog/testing-sso-implementation"
    },
    {
        "location": "https://supertokens.com/blog/oauth-vs-oidc"
    },
    {
        "location": "https://supertokens.com/blog/ory-vs-keycloak-vs-supertokens"
    },
    {
        "location": "https://supertokens.com/blog/migrating-users-without-downtime-in-your-service"
    },
    {
        "location": "https://supertokens.com/blog/saml-vs-oauth"
    },
    {
        "location": "https://supertokens.com/blog/authentication-vs-authorization"
    },
    {
        "location": "https://supertokens.com/blog/understanding-jwks"
    },
    {
        "location": "https://supertokens.com/blog/understanding-hashicorp-business-source-license"
    },
    {
        "location": "https://supertokens.com/blog/url-vs-uri"
    },
    {
        "location": "https://supertokens.com/blog/http-error-codes-401-vs-403"
    },
    {
        "location": "https://supertokens.com/blog/what-is-ldap"
    },
    {
        "location": "https://supertokens.com/blog/how-we-cut-our-aws-costs"
    },
    {
        "location": "https://supertokens.com/blog/how-to-create-an-invite-only-auth-flow"
    },
    {
        "location": "https://supertokens.com/blog/how-we-cut-our-aws-costs-part-2"
    },
    {
        "location": "https://supertokens.com/blog/adding-login-to-your-nextjs-app-using-the-app-directory-and-supertokens"
    },
    {
        "location": "https://supertokens.com/blog/access-control-for-modern-web-applications"
    },
    {  
        "location": "https://supertokens.com/blog/totp-why-you-need-it-and-how-it-works"
    },
    {
        "location": "https://supertokens.com/blog/multi-tenancy-in-2024"
    },
    {
        "location": "https://supertokens.com/blog/benefits-of-multi-factor-authentication"
    },
    {
        "location": "https://supertokens.com/blog/demystifying-saml"
    },
    {
        "location": "https://supertokens.com/blog/localstorage-vs-sessionstorage"
    },
    {
        "location": "https://supertokens.com/blog/what-is-credential-stuffing"
    },
    {
        "location": "https://supertokens.com/blog/understanding-captcha"
    },
    {
        "location": "https://supertokens.com/blog/what-is-scim-provisioning"
    },
    {
        "location": "https://supertokens.com/blog/what-is-zero-trust"
    },
    {
        "location": "https://supertokens.com/blog/authorization-code-flow-with-pkce"
    },
    {
        "location": "https://supertokens.com/blog/otp-vs-totp-vs-hotp"
    },
    {
        "location": "https://supertokens.com/blog/phishing-attacks-in-2024"
    },
    {
        "location": "https://supertokens.com/blog/openid-connect-vs-oauth2"
    },
    {
        "location": "https://supertokens.com/blog/openid-connect-vs-oauth2"
    },
    {
        "location": "https://supertokens.com/blog/types-of-authentication"
    },
    {
        "location": "https://supertokens.com/blog/mfa-best-practices"
    },
    {
        "location": "https://supertokens.com/blog/what-is-cross-site-request-forgery"
    },
    {
        "location": "https://supertokens.com/blog/what-is-tls"
    },
    {
        "location": "https://supertokens.com/blog/token-based-authentication"
    },
    {
        "location": "https://supertokens.com/blog/two-factor-authentication-providers"
    },
    {
        "location": "https://supertokens.com/blog/social-login"
    },
    {
        "location": "https://supertokens.com/blog/oauth"
    },
    {
        "location": "https://supertokens.com/blog/oauth-token"
    },
    {
        "location": "https://supertokens.com/blog/oauth-grant-types"
    },
    {
        "location": "https://supertokens.com/blog/how-does-oauth-work"
    },
    {
        "location": "https://supertokens.com/blog/sso-authentication"
    },
    {
        "location": "https://supertokens.com/blog/sso-provider"
    },
    {
        "location": "https://supertokens.com/blog/cognito-alternatives"
    },
    {
        "location": "https://supertokens.com/blog/stytch-alternatives"
    },
    {
        "location": "https://supertokens.com/blog/auth0-alternatives"
    },
    {
        "location": "https://supertokens.com/blog/supertokens-vs-auth0"
    },
    {
        "location": "https://supertokens.com/blog/keycloak-alternatives"
    },
    {
        "location": "https://supertokens.com/blog/clerk-alternatives"
    },
    {
        "location": "https://supertokens.com/blog/anomaly-detection-with-supertokens"
    },
    {
        "location": "https://supertokens.com/blog/hacktoberfest-supertokens"
    },
    {
        "location": "https://supertokens.com/blog/keycloak-vs-okta"
    },
    {
        "location": "https://supertokens.com/blog/auth0-vs-clerk"
    },
    {
        "location": "https://supertokens.com/blog/customer-retrospective"
    },
    {
        "location": "https://supertokens.com/blog/authentik-vs-keycloak"
    },
    {
        "location": "https://supertokens.com/blog/how-to-secure-a-nestjs-app"
    },
    {
        "location": "https://supertokens.com/blog/what-is-fido"
    },
    {
        "location": "https://supertokens.com/blog/authelia-alternatives"
    },
    {
        "location": "https://supertokens.com/blog/enterprise-sso"
    },
    {
        "location": "https://supertokens.com/blog/unified-login"
    },
    {
        "location": "https://supertokens.com/blog/user-authentication-in-node"
    },
    {
        "location": "https://supertokens.com/blog/7-common-iam-risks-and-how-to-avoid-them"
    },
    {
        "location": "https://supertokens.com/blog/flask-user-auth"
    },
    {
<<<<<<< HEAD
        "location": "https://supertokens.com/blog/9-sso-best-practices-to-strengthen-security-in-2024"
=======
        "location": "https://supertokens.com/blog/sso-implementation"
>>>>>>> 741b794f
    }
]<|MERGE_RESOLUTION|>--- conflicted
+++ resolved
@@ -222,10 +222,9 @@
         "location": "https://supertokens.com/blog/flask-user-auth"
     },
     {
-<<<<<<< HEAD
+        "location": "https://supertokens.com/blog/sso-implementation"
+    },
+    {
         "location": "https://supertokens.com/blog/9-sso-best-practices-to-strengthen-security-in-2024"
-=======
-        "location": "https://supertokens.com/blog/sso-implementation"
->>>>>>> 741b794f
     }
 ]