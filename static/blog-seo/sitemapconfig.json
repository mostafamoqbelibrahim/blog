[
    {
        "location": "https://supertokens.com/blog/auth0-alternatives-auth0-vs-okta-vs-cognito-vs-supertokens"
    },
    {
        "location": "https://supertokens.com/blog/supertokens-2022-year-in-review"
    },
    {
        "location": "https://supertokens.com/blog/5-tips-for-optimizing-your-react-apps-performance"
    },
    {
        "location": "https://supertokens.com/blog/what-do-pre-built-authentication-ui-tools-look-like"
    },
    {
        "location": "https://supertokens.com/blog/creating-great-authentication-experiences-with-custom-ui"
    },
    {
        "location": "https://supertokens.com/blog/self-hosted-authentication"
    },
    {
        "location": "https://supertokens.com/blog/implementing-the-right-email-verification-flow"
    },
    {
        "location": "https://supertokens.com/blog/a-guide-to-implementing-passwordless-login"
    },
    {
        "location": "https://supertokens.com/blog/oauth-2-vs-session-management"
    },
    {
        "location": "https://supertokens.com/blog/django-bootstrap-login-template"
    },
    {
        "location": "https://supertokens.com/blog/learnings-from-revamping-supertokens"
    },
    {
        "location": "https://supertokens.com/blog/testing-sso-implementation"
    },
    {
        "location": "https://supertokens.com/blog/oauth-vs-oidc"
    },
    {
        "location": "https://supertokens.com/blog/ory-vs-keycloak-vs-supertokens"
    },
    {
        "location": "https://supertokens.com/blog/migrating-users-without-downtime-in-your-service"
    },
    {
        "location": "https://supertokens.com/blog/saml-vs-oauth"
    },
    {
        "location": "https://supertokens.com/blog/authentication-vs-authorization"
    },
    {
        "location": "https://supertokens.com/blog/understanding-jwks"
    },
    {
        "location": "https://supertokens.com/blog/understanding-hashicorp-business-source-license"
    },
    {
        "location": "https://supertokens.com/blog/url-vs-uri"
    },
    {
        "location": "https://supertokens.com/blog/http-error-codes-401-vs-403"
    },
    {
        "location": "https://supertokens.com/blog/what-is-ldap"
    },
    {
        "location": "https://supertokens.com/blog/how-we-cut-our-aws-costs"
    },
    {
        "location": "https://supertokens.com/blog/how-to-create-an-invite-only-auth-flow"
    },
    {
        "location": "https://supertokens.com/blog/how-we-cut-our-aws-costs-part-2"
    },
    {
        "location": "https://supertokens.com/blog/adding-login-to-your-nextjs-app-using-the-app-directory-and-supertokens"
    },
    {
        "location": "https://supertokens.com/blog/access-control-for-modern-web-applications"
    },
    {
        "location": "https://supertokens.com/blog/totp-why-you-need-it-and-how-it-works"
    },
    {
        "location": "https://supertokens.com/blog/multi-tenancy-in-2024"
    },
    {
        "location": "https://supertokens.com/blog/benefits-of-multi-factor-authentication"
    },
    {
        "location": "https://supertokens.com/blog/demystifying-saml"
    },
    {
        "location": "https://supertokens.com/blog/localstorage-vs-sessionstorage"
    },
    {
        "location": "https://supertokens.com/blog/what-is-credential-stuffing"
    },
    {
        "location": "https://supertokens.com/blog/understanding-captcha"
    },
    {
        "location": "https://supertokens.com/blog/what-is-scim-provisioning"
    },
    {
        "location": "https://supertokens.com/blog/what-is-zero-trust"
    },
    {
        "location": "https://supertokens.com/blog/authorization-code-flow-with-pkce"
    },
    {
        "location": "https://supertokens.com/blog/otp-vs-totp-vs-hotp"
    },
    {
        "location": "https://supertokens.com/blog/phishing-attacks-in-2024"
    },
    {
        "location": "https://supertokens.com/blog/openid-connect-vs-oauth2"
    },
    {
        "location": "https://supertokens.com/blog/openid-connect-vs-oauth2"
    },
    {
        "location": "https://supertokens.com/blog/types-of-authentication"
    },
    {
        "location": "https://supertokens.com/blog/mfa-best-practices"
    },
    {
        "location": "https://supertokens.com/blog/what-is-cross-site-request-forgery"
    },
    {
        "location": "https://supertokens.com/blog/what-is-tls"
    },
    {
        "location": "https://supertokens.com/blog/token-based-authentication"
    },
    {
        "location": "https://supertokens.com/blog/two-factor-authentication-providers"
    },
    {
        "location": "https://supertokens.com/blog/social-login"
    },
    {
        "location": "https://supertokens.com/blog/oauth"
    },
    {
        "location": "https://supertokens.com/blog/oauth-token"
    },
    {
        "location": "https://supertokens.com/blog/oauth-grant-types"
    },
    {
        "location": "https://supertokens.com/blog/how-does-oauth-work"
    },
    {
        "location": "https://supertokens.com/blog/sso-authentication"
    },
    {
        "location": "https://supertokens.com/blog/sso-provider"
    },
    {
        "location": "https://supertokens.com/blog/cognito-alternatives"
    },
    {
        "location": "https://supertokens.com/blog/stytch-alternatives"
    },
    {
        "location": "https://supertokens.com/blog/auth0-alternatives"
    },
    {
        "location": "https://supertokens.com/blog/supertokens-vs-auth0"
    },
    {
        "location": "https://supertokens.com/blog/keycloak-alternatives"
    },
    {
        "location": "https://supertokens.com/blog/clerk-alternatives"
    },
    {
        "location": "https://supertokens.com/blog/anomaly-detection-with-supertokens"
    },
    {
        "location": "https://supertokens.com/blog/hacktoberfest-supertokens"
    },
    {
        "location": "https://supertokens.com/blog/keycloak-vs-okta"
    },
    {
        "location": "https://supertokens.com/blog/auth0-vs-clerk"
    },
    {
        "location": "https://supertokens.com/blog/customer-retrospective"
    },
    {
        "location": "https://supertokens.com/blog/authentik-vs-keycloak"
    },
    {
        "location": "https://supertokens.com/blog/how-to-secure-a-nestjs-app"
    },
    {
        "location": "https://supertokens.com/blog/what-is-fido"
    },
    {
        "location": "https://supertokens.com/blog/authelia-alternatives"
    },
    {
        "location": "https://supertokens.com/blog/enterprise-sso"
    },
    {
        "location": "https://supertokens.com/blog/unified-login"
    },
    {
        "location": "https://supertokens.com/blog/user-authentication-in-node"
    },
    {
        "location": "https://supertokens.com/blog/7-common-iam-risks-and-how-to-avoid-them"
    },
    {
        "location": "https://supertokens.com/blog/flask-user-auth"
    },
    {
        "location": "https://supertokens.com/blog/react-user-authentication"
    },
    {
        "location": "https://supertokens.com/blog/idp-auth"
    },
    {
        "location": "https://supertokens.com/blog/open-source-identity-management"
    },
    {
        "location": "https://supertokens.com/blog/iam-challenges"
    },
    {
        "location": "https://supertokens.com/blog/sso-implementation"
    },
    {
        "location": "https://supertokens.com/blog/9-sso-best-practices-to-strengthen-security-in-2024"
    },
    {
        "location": "https://supertokens.com/blog/django-user-authentication"
    },
    {
        "location": "https://supertokens.com/blog/keycloak-pricing"
    },
    {
        "location": "https://supertokens.com/blog/but-auth-is-hard"
    },
    {
        "location": "https://supertokens.com/blog/token-based-authentication-vs-session-based-authentication"
    },
    {
        "location": "https://supertokens.com/blog/how-to-implement-oidc-with-microsoft-entra-id"
    },
    {
        "location": "https://supertokens.com/blog/top-7-sso-benefits-for-enhanced-security-2024"
    },
    {
        "location": "https://supertokens.com/blog/token-based-authentication-in-api"
    },
    {
        "location": "https://supertokens.com/blog/identity-and-access-management-best-practices"
    },
    {
        "location": "https://supertokens.com/blog/indentity-and-access-management"
    },
    {
        "location": "https://supertokens.com/blog/identity-and-access-management-frameworks"
    },
    {
        "location": "https://supertokens.com/blog/identity-and-access-management-frameworks"
    },
    {
        "location": "https://supertokens.com/blog/7-authentik-alternatives-for-enhanced-identity-management-in-2024"
    },
    {
        "location": "https://supertokens.com/blog/session-based-authentication"
    },
    {
        "location": "https://supertokens.com/blog/8-benefits-of-identity-and-access-management-for-security"
    },
    {
        "location": "https://supertokens.com/blog/top-10-passwordless-authentication-solutions-in-2024"
    },
    {
        "location": "https://supertokens.com/blog/how-to-implement-identity-and-access-management"
    },
    {
        "location": "https://supertokens.com/blog/okta-alternatives"
    },
    {
        "location": "https://supertokens.com/blog/what-is-passwordless-authentication"
    },
    {
        "location": "https://supertokens.com/blog/choosing-the-right-authentication-provider"
    },
    {
        "location": "https://supertokens.com/blog/password-cracking-and-how-to-protect-against-them"
    },
    {
        "location": "https://supertokens.com/blog/identity-and-access-management-strategy"
    },
    {
        "location": "https://supertokens.com/blog/risk-based-authentication"
    },
    {
        "location": "https://supertokens.com/blog/what-is-passwordless-authentication"
    },
    {
<<<<<<< HEAD
        "location": "https://supertokens.com/blog/enumeration-attack"
=======
        "location": "https://supertokens.com/blog/webhook-vs-api"
    },
    {
        "location": "https://supertokens.com/blog/multi-tenant-architecture"
    },
    {
        "location": "https://supertokens.com/blog/otp-bots"
    },
    {
        "location": "https://supertokens.com/blog/integrating-oauth-providers-for-seamless-authentication"
    },
    {
        "location": "https://supertokens.com/blog/top-8-identity-management-solutions-for-developers-and-businesses"
    },
    {
        "location": "https://supertokens.com/blog/nextjs-metadata"
    },
    {
        "location": "https://supertokens.com/blog/machine-to-machine-authentication"
    },
    {
        "location": "https://supertokens.com/blog/sim-swapping"
    },
    {
        "location": "https://supertokens.com/blog/auth0-pricing-the-complete-guide"
    },
    {
        "location": "https://supertokens.com/blog/okta-vs-onelogin"
>>>>>>> 346d64fb
    }
]<|MERGE_RESOLUTION|>--- conflicted
+++ resolved
@@ -309,9 +309,9 @@
         "location": "https://supertokens.com/blog/what-is-passwordless-authentication"
     },
     {
-<<<<<<< HEAD
         "location": "https://supertokens.com/blog/enumeration-attack"
-=======
+    },
+    {
         "location": "https://supertokens.com/blog/webhook-vs-api"
     },
     {
@@ -340,6 +340,5 @@
     },
     {
         "location": "https://supertokens.com/blog/okta-vs-onelogin"
->>>>>>> 346d64fb
     }
 ]