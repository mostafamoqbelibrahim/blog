--- conflicted
+++ resolved
@@ -142,9 +142,7 @@
   ],
   bio:
     "Developer Advocate. Digital Designer. IndieHacker",
-<<<<<<< HEAD
-},
-{
+}, {
   name: "Dejan Lukić",
   jobTitle: "Full-stack developer, tehcnical writer & entrepreneur",
   image: "dejan.png",
@@ -159,7 +157,6 @@
   ],
   bio:
     "Experienced full-stack developer, technical writer, and electronics enthusiast turned generalist.",
-=======
 }, {
   name: "Nemi Shah",
   jobTitle: "Senior iOS Engineer at Deltatre",
@@ -178,6 +175,5 @@
   ],
   bio:
     "Mobile engineer, Indie software dev, Gaming enthusiast, and a tea lover.",
->>>>>>> adcb94f5
 }
 ]