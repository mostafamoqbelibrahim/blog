[
    {
        "location": "https://supertokens.com/blog/auth0-alternatives-auth0-vs-okta-vs-cognito-vs-supertokens"
    },
    {
        "location": "https://supertokens.com/blog/supertokens-2022-year-in-review"
    },
    {
        "location": "https://supertokens.com/blog/5-tips-for-optimizing-your-react-apps-performance"
    },
    {
        "location": "https://supertokens.com/blog/what-do-pre-built-authentication-ui-tools-look-like"
    },
    {
        "location": "https://supertokens.com/blog/creating-great-authentication-experiences-with-custom-ui"
    },
    {
        "location": "https://supertokens.com/blog/self-hosted-authentication"
    },
    {
        "location": "https://supertokens.com/blog/implementing-the-right-email-verification-flow"
    },
    {
        "location": "https://supertokens.com/blog/a-guide-to-implementing-passwordless-login"
    },
    {
        "location": "https://supertokens.com/blog/oauth-2-vs-session-management"
    },
    {
        "location": "https://supertokens.com/blog/django-bootstrap-login-template"
    },
    {
        "location": "https://supertokens.com/blog/learnings-from-revamping-supertokens"
    },
    {
        "location": "https://supertokens.com/blog/testing-sso-implementation"
    },
    {
        "location": "https://supertokens.com/blog/oauth-vs-oidc"
    },
    {
        "location": "https://supertokens.com/blog/ory-vs-keycloak-vs-supertokens"
    },
    {
        "location": "https://supertokens.com/blog/migrating-users-without-downtime-in-your-service"
    },
    {
        "location": "https://supertokens.com/blog/saml-vs-oauth"
    },
    {
        "location": "https://supertokens.com/blog/authentication-vs-authorization"
    },
    {
        "location": "https://supertokens.com/blog/understanding-jwks"
    },
    {
        "location": "https://supertokens.com/blog/understanding-hashicorp-business-source-license"
    },
    {
        "location": "https://supertokens.com/blog/url-vs-uri"
    },
    {
        "location": "https://supertokens.com/blog/http-error-codes-401-vs-403"
    },
    {
        "location": "https://supertokens.com/blog/what-is-ldap"
    },
    {
        "location": "https://supertokens.com/blog/how-we-cut-our-aws-costs"
    },
    {
        "location": "https://supertokens.com/blog/how-to-create-an-invite-only-auth-flow"
    },
    {
        "location": "https://supertokens.com/blog/how-we-cut-our-aws-costs-part-2"
    },
    {
        "location": "https://supertokens.com/blog/adding-login-to-your-nextjs-app-using-the-app-directory-and-supertokens"
    },
    {
        "location": "https://supertokens.com/blog/access-control-for-modern-web-applications"
    },
    {
        "location": "https://supertokens.com/blog/totp-why-you-need-it-and-how-it-works"
    },
    {
        "location": "https://supertokens.com/blog/multi-tenancy-in-2024"
    },
    {
        "location": "https://supertokens.com/blog/benefits-of-multi-factor-authentication"
    },
    {
        "location": "https://supertokens.com/blog/demystifying-saml"
    },
    {
        "location": "https://supertokens.com/blog/localstorage-vs-sessionstorage"
    },
    {
        "location": "https://supertokens.com/blog/what-is-credential-stuffing"
    },
    {
        "location": "https://supertokens.com/blog/understanding-captcha"
    },
    {
        "location": "https://supertokens.com/blog/what-is-scim-provisioning"
    },
    {
        "location": "https://supertokens.com/blog/what-is-zero-trust"
    },
    {
        "location": "https://supertokens.com/blog/authorization-code-flow-with-pkce"
    },
    {
        "location": "https://supertokens.com/blog/otp-vs-totp-vs-hotp"
    },
    {
        "location": "https://supertokens.com/blog/phishing-attacks-in-2024"
    },
    {
        "location": "https://supertokens.com/blog/openid-connect-vs-oauth2"
    },
    {
        "location": "https://supertokens.com/blog/openid-connect-vs-oauth2"
    },
    {
        "location": "https://supertokens.com/blog/types-of-authentication"
    },
    {
        "location": "https://supertokens.com/blog/mfa-best-practices"
    },
    {
        "location": "https://supertokens.com/blog/what-is-cross-site-request-forgery"
    },
    {
        "location": "https://supertokens.com/blog/what-is-tls"
    },
    {
        "location": "https://supertokens.com/blog/token-based-authentication"
    },
    {
        "location": "https://supertokens.com/blog/two-factor-authentication-providers"
    },
    {
        "location": "https://supertokens.com/blog/social-login"
    },
    {
        "location": "https://supertokens.com/blog/oauth"
    },
    {
        "location": "https://supertokens.com/blog/oauth-token"
    },
    {
        "location": "https://supertokens.com/blog/oauth-grant-types"
    },
    {
        "location": "https://supertokens.com/blog/how-does-oauth-work"
    },
    {
        "location": "https://supertokens.com/blog/sso-authentication"
    },
    {
        "location": "https://supertokens.com/blog/sso-provider"
    },
    {
        "location": "https://supertokens.com/blog/cognito-alternatives"
    },
    {
        "location": "https://supertokens.com/blog/stytch-alternatives"
    },
    {
        "location": "https://supertokens.com/blog/auth0-alternatives"
    },
    {
        "location": "https://supertokens.com/blog/supertokens-vs-auth0"
    },
    {
        "location": "https://supertokens.com/blog/keycloak-alternatives"
    },
    {
        "location": "https://supertokens.com/blog/clerk-alternatives"
    },
    {
        "location": "https://supertokens.com/blog/anomaly-detection-with-supertokens"
    },
    {
        "location": "https://supertokens.com/blog/hacktoberfest-supertokens"
    },
    {
        "location": "https://supertokens.com/blog/keycloak-vs-okta"
    },
    {
        "location": "https://supertokens.com/blog/auth0-vs-clerk"
    },
    {
        "location": "https://supertokens.com/blog/customer-retrospective"
    },
    {
        "location": "https://supertokens.com/blog/authentik-vs-keycloak"
    },
    {
        "location": "https://supertokens.com/blog/how-to-secure-a-nestjs-app"
    },
    {
        "location": "https://supertokens.com/blog/what-is-fido"
    },
    {
        "location": "https://supertokens.com/blog/authelia-alternatives"
    },
    {
        "location": "https://supertokens.com/blog/enterprise-sso"
    },
    {
        "location": "https://supertokens.com/blog/unified-login"
    },
    {
        "location": "https://supertokens.com/blog/user-authentication-in-node"
    },
    {
        "location": "https://supertokens.com/blog/7-common-iam-risks-and-how-to-avoid-them"
    },
    {
        "location": "https://supertokens.com/blog/flask-user-auth"
    },
    {
        "location": "https://supertokens.com/blog/open-source-identity-management"
    },
        "location": "https://supertokens.com/blog/iam-challenges"
    },
    {
        "location": "https://supertokens.com/blog/sso-implementation"
    },
    {
        "location": "https://supertokens.com/blog/9-sso-best-practices-to-strengthen-security-in-2024"
    },
    {
        "location": "https://supertokens.com/blog/django-user-authentication"
    },
    {
        "location": "https://supertokens.com/blog/keycloak-pricing"
    },
    {
        "location": "https://supertokens.com/blog/but-auth-is-hard"
    },
    {
        "location": "https://supertokens.com/blog/token-based-authentication-vs-session-based-authentication"
    },
    {
        "location": "https://supertokens.com/blog/how-to-implement-oidc-with-microsoft-entra-id"
    },
    {
        "location": "https://supertokens.com/blog/top-7-sso-benefits-for-enhanced-security-2024"
    },
    {
        "location": "https://supertokens.com/blog/token-based-authentication-in-api"
    },
    {
        "location": "https://supertokens.com/blog/identity-and-access-management-best-practices"
    },
    {
        "location": "https://supertokens.com/blog/indentity-and-access-management"
    },
    {
        "location": "https://supertokens.com/blog/identity-and-access-management-frameworks"
    },
    {
        "location": "https://supertokens.com/blog/identity-and-access-management-frameworks"
    },
    {
        "location": "https://supertokens.com/blog/7-authentik-alternatives-for-enhanced-identity-management-in-2024"
    },
    {
        "location": "https://supertokens.com/blog/session-based-authentication"
    },
    {
        "location": "https://supertokens.com/blog/8-benefits-of-identity-and-access-management-for-security"
    },
    {
        "location": "https://supertokens.com/blog/top-10-passwordless-authentication-solutions-in-2024"
    },
    {
        "location": "https://supertokens.com/blog/how-to-implement-identity-and-access-management"
    },
    {
        "location": "https://supertokens.com/blog/okta-alternatives"
    },
    {
        "location": "https://supertokens.com/blog/what-is-passwordless-authentication"
    },
    {
        "location": "https://supertokens.com/blog/choosing-the-right-authentication-provider"
    },
    {
        "location": "https://supertokens.com/blog/password-cracking-and-how-to-protect-against-them"
    },
    {
        "location": "https://supertokens.com/blog/identity-and-access-management-strategy"
    },
    {
<<<<<<< HEAD
        "location": "https://supertokens.com/blog/what-is-passwordless-authentication"
    },
    {
        "location": "https://supertokens.com/blog/multi-tenant-architecture"
=======
        "location": "https://supertokens.com/blog/otp-bots"
    },
    {
        "location": "https://supertokens.com/blog/integrating-oauth-providers-for-seamless-authentication"
    },
    {
        "location": "https://supertokens.com/blog/top-8-identity-management-solutions-for-developers-and-businesses"
>>>>>>> a546c807
    }
]<|MERGE_RESOLUTION|>--- conflicted
+++ resolved
@@ -296,12 +296,12 @@
         "location": "https://supertokens.com/blog/identity-and-access-management-strategy"
     },
     {
-<<<<<<< HEAD
         "location": "https://supertokens.com/blog/what-is-passwordless-authentication"
     },
     {
         "location": "https://supertokens.com/blog/multi-tenant-architecture"
-=======
+    },
+    {
         "location": "https://supertokens.com/blog/otp-bots"
     },
     {
@@ -309,6 +309,6 @@
     },
     {
         "location": "https://supertokens.com/blog/top-8-identity-management-solutions-for-developers-and-businesses"
->>>>>>> a546c807
+
     }
 ]