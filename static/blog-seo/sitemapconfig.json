--- conflicted
+++ resolved
@@ -309,15 +309,13 @@
         "location": "https://supertokens.com/blog/identity-and-access-management-strategy"
     },
     {
-<<<<<<< HEAD
         "location": "https://supertokens.com/blog/credential-management"
-=======
+    },
+    {
         "location": "https://supertokens.com/blog/mastering-nextjs-api-routes"
     },
     {
-
         "location": "https://supertokens.com/blog/enhancing-your-nextjs-application-with-middleware"
->>>>>>> 72c2fe84
     },
     {
         "location": "https://supertokens.com/blog/pillars-of-a-ciam-strategy-secure-scale-and-personalize-customer-access"
