--- conflicted
+++ resolved
@@ -309,14 +309,13 @@
         "location": "https://supertokens.com/blog/identity-and-access-management-strategy"
     },
     {
-<<<<<<< HEAD
         "location": "https://supertokens.com/blog/oauth-grant-types-explained"
-=======
+    },
+    {    
         "location": "https://supertokens.com/blog/firebase-pricing"
     },
     {
         "location": "https://supertokens.com/blog/why-startups-cant-afford-weak-auth"
->>>>>>> 51289627
     },
     {
         "location": "https://supertokens.com/blog/stytch-pricing"
