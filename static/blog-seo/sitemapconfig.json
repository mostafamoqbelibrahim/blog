[
    {
        "location": "https://supertokens.com/blog/auth0-alternatives-auth0-vs-okta-vs-cognito-vs-supertokens"
    },
    {
        "location": "https://supertokens.com/blog/supertokens-2022-year-in-review"
    },
    {
        "location": "https://supertokens.com/blog/5-tips-for-optimizing-your-react-apps-performance"
    },
    {
        "location": "https://supertokens.com/blog/what-do-pre-built-authentication-ui-tools-look-like"
    },
    {
        "location": "https://supertokens.com/blog/creating-great-authentication-experiences-with-custom-ui"
    },
    {
        "location": "https://supertokens.com/blog/self-hosted-authentication"
    },
    {
        "location": "https://supertokens.com/blog/implementing-the-right-email-verification-flow"
    },
    {
        "location": "https://supertokens.com/blog/a-guide-to-implementing-passwordless-login"
    },
    {
        "location": "https://supertokens.com/blog/oauth-2-vs-session-management"
    },
    {
        "location": "https://supertokens.com/blog/django-bootstrap-login-template"
    },
    {
        "location": "https://supertokens.com/blog/learnings-from-revamping-supertokens"
    },
    {
        "location": "https://supertokens.com/blog/testing-sso-implementation"
    },
    {
        "location": "https://supertokens.com/blog/oauth-vs-oidc"
    },
    {
        "location": "https://supertokens.com/blog/ory-vs-keycloak-vs-supertokens"
    },
    {
        "location": "https://supertokens.com/blog/migrating-users-without-downtime-in-your-service"
    },
    {
        "location": "https://supertokens.com/blog/saml-vs-oauth"
    },
    {
        "location": "https://supertokens.com/blog/authentication-vs-authorization"
    },
    {
        "location": "https://supertokens.com/blog/understanding-jwks"
    },
    {
        "location": "https://supertokens.com/blog/understanding-hashicorp-business-source-license"
    },
    {
        "location": "https://supertokens.com/blog/url-vs-uri"
    },
    {
        "location": "https://supertokens.com/blog/http-error-codes-401-vs-403"
    },
    {
        "location": "https://supertokens.com/blog/what-is-ldap"
    },
    {
        "location": "https://supertokens.com/blog/how-we-cut-our-aws-costs"
    },
    {
        "location": "https://supertokens.com/blog/how-to-create-an-invite-only-auth-flow"
    },
    {
        "location": "https://supertokens.com/blog/how-we-cut-our-aws-costs-part-2"
    },
    {
        "location": "https://supertokens.com/blog/adding-login-to-your-nextjs-app-using-the-app-directory-and-supertokens"
    },
    {
        "location": "https://supertokens.com/blog/access-control-for-modern-web-applications"
    },
    {
        "location": "https://supertokens.com/blog/totp-why-you-need-it-and-how-it-works"
    },
    {
        "location": "https://supertokens.com/blog/multi-tenancy-in-2024"
    },
    {
        "location": "https://supertokens.com/blog/benefits-of-multi-factor-authentication"
    },
    {
        "location": "https://supertokens.com/blog/demystifying-saml"
    },
    {
        "location": "https://supertokens.com/blog/localstorage-vs-sessionstorage"
    },
    {
        "location": "https://supertokens.com/blog/what-is-credential-stuffing"
    },
    {
        "location": "https://supertokens.com/blog/understanding-captcha"
    },
    {
        "location": "https://supertokens.com/blog/what-is-scim-provisioning"
    },
    {
        "location": "https://supertokens.com/blog/what-is-zero-trust"
    },
    {
        "location": "https://supertokens.com/blog/authorization-code-flow-with-pkce"
    },
    {
        "location": "https://supertokens.com/blog/otp-vs-totp-vs-hotp"
    },
    {
        "location": "https://supertokens.com/blog/phishing-attacks-in-2024"
    },
    {
        "location": "https://supertokens.com/blog/openid-connect-vs-oauth2"
    },
    {
        "location": "https://supertokens.com/blog/openid-connect-vs-oauth2"
    },
    {
        "location": "https://supertokens.com/blog/types-of-authentication"
    },
    {
        "location": "https://supertokens.com/blog/mfa-best-practices"
    },
    {
        "location": "https://supertokens.com/blog/what-is-cross-site-request-forgery"
    },
    {
        "location": "https://supertokens.com/blog/what-is-tls"
    },
    {
        "location": "https://supertokens.com/blog/token-based-authentication"
    },
    {
        "location": "https://supertokens.com/blog/two-factor-authentication-providers"
    },
    {
        "location": "https://supertokens.com/blog/social-login"
    },
    {
        "location": "https://supertokens.com/blog/oauth"
    },
    {
        "location": "https://supertokens.com/blog/oauth-token"
    },
    {
        "location": "https://supertokens.com/blog/oauth-grant-types"
    },
    {
        "location": "https://supertokens.com/blog/how-does-oauth-work"
    },
    {
        "location": "https://supertokens.com/blog/sso-authentication"
    },
    {
        "location": "https://supertokens.com/blog/sso-provider"
    },
    {
        "location": "https://supertokens.com/blog/cognito-alternatives"
    },
    {
        "location": "https://supertokens.com/blog/stytch-alternatives"
    },
    {
        "location": "https://supertokens.com/blog/auth0-alternatives"
    },
    {
        "location": "https://supertokens.com/blog/supertokens-vs-auth0"
    },
    {
        "location": "https://supertokens.com/blog/keycloak-alternatives"
    },
    {
        "location": "https://supertokens.com/blog/clerk-alternatives"
    },
    {
        "location": "https://supertokens.com/blog/anomaly-detection-with-supertokens"
    },
    {
        "location": "https://supertokens.com/blog/hacktoberfest-supertokens"
    },
    {
        "location": "https://supertokens.com/blog/keycloak-vs-okta"
    },
    {
        "location": "https://supertokens.com/blog/auth0-vs-clerk"
    },
    {
        "location": "https://supertokens.com/blog/customer-retrospective"
    },
    {
        "location": "https://supertokens.com/blog/authentik-vs-keycloak"
    },
    {
        "location": "https://supertokens.com/blog/how-to-secure-a-nestjs-app"
    },
    {
        "location": "https://supertokens.com/blog/what-is-fido"
    },
    {
        "location": "https://supertokens.com/blog/authelia-alternatives"
    },
    {
        "location": "https://supertokens.com/blog/enterprise-sso"
    },
    {
        "location": "https://supertokens.com/blog/unified-login"
    },
    {
        "location": "https://supertokens.com/blog/user-authentication-in-node"
    },
    {
        "location": "https://supertokens.com/blog/7-common-iam-risks-and-how-to-avoid-them"
    },
    {
        "location": "https://supertokens.com/blog/flask-user-auth"
    },
    {
<<<<<<< HEAD
        "location": "https://supertokens.com/blog/multi-factor-authentication-examples"
=======
        "location": "https://supertokens.com/blog/idp-auth"
    },
    {
        "location": "https://supertokens.com/blog/open-source-identity-management"
    },
    {
        "location": "https://supertokens.com/blog/iam-challenges"
    },
    {
        "location": "https://supertokens.com/blog/sso-implementation"
    },
    {
        "location": "https://supertokens.com/blog/9-sso-best-practices-to-strengthen-security-in-2024"
    },
    {
        "location": "https://supertokens.com/blog/django-user-authentication"
    },
    {
        "location": "https://supertokens.com/blog/keycloak-pricing"
    },
    {
        "location": "https://supertokens.com/blog/but-auth-is-hard"
    },
    {
        "location": "https://supertokens.com/blog/token-based-authentication-vs-session-based-authentication"
    },
    {
        "location": "https://supertokens.com/blog/how-to-implement-oidc-with-microsoft-entra-id"
    },
    {
        "location": "https://supertokens.com/blog/top-7-sso-benefits-for-enhanced-security-2024"
    },
    {
        "location": "https://supertokens.com/blog/token-based-authentication-in-api"
    },
    {
        "location": "https://supertokens.com/blog/identity-and-access-management-best-practices"
    },
    {
        "location": "https://supertokens.com/blog/indentity-and-access-management"
    },
    {
        "location": "https://supertokens.com/blog/identity-and-access-management-frameworks"
    },
    {
        "location": "https://supertokens.com/blog/identity-and-access-management-frameworks"
    },
    {
        "location": "https://supertokens.com/blog/7-authentik-alternatives-for-enhanced-identity-management-in-2024"
    },
    {
        "location": "https://supertokens.com/blog/session-based-authentication"
    },
    {
        "location": "https://supertokens.com/blog/8-benefits-of-identity-and-access-management-for-security"
    },
    {
        "location": "https://supertokens.com/blog/top-10-passwordless-authentication-solutions-in-2024"
    },
    {
        "location": "https://supertokens.com/blog/how-to-implement-identity-and-access-management"
    },
    {
        "location": "https://supertokens.com/blog/okta-alternatives"
    },
    {
        "location": "https://supertokens.com/blog/what-is-passwordless-authentication"
    },
    {
        "location": "https://supertokens.com/blog/choosing-the-right-authentication-provider"
    },
    {
        "location": "https://supertokens.com/blog/password-cracking-and-how-to-protect-against-them"
    },
    {
        "location": "https://supertokens.com/blog/identity-and-access-management-strategy"
    },
    {
        "location": "https://supertokens.com/blog/risk-based-authentication"
    },
    {
        "location": "https://supertokens.com/blog/what-is-passwordless-authentication"
    },
    {
        "location": "https://supertokens.com/blog/multi-tenant-architecture"
    },
    {
        "location": "https://supertokens.com/blog/otp-bots"
    },
    {
        "location": "https://supertokens.com/blog/integrating-oauth-providers-for-seamless-authentication"
    },
    {
        "location": "https://supertokens.com/blog/top-8-identity-management-solutions-for-developers-and-businesses"

>>>>>>> da25ba0a
    }
]<|MERGE_RESOLUTION|>--- conflicted
+++ resolved
@@ -222,9 +222,9 @@
         "location": "https://supertokens.com/blog/flask-user-auth"
     },
     {
-<<<<<<< HEAD
         "location": "https://supertokens.com/blog/multi-factor-authentication-examples"
-=======
+    },
+    {
         "location": "https://supertokens.com/blog/idp-auth"
     },
     {
@@ -320,6 +320,5 @@
     {
         "location": "https://supertokens.com/blog/top-8-identity-management-solutions-for-developers-and-businesses"
 
->>>>>>> da25ba0a
     }
 ]