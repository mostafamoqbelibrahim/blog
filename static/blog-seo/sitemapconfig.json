--- conflicted
+++ resolved
@@ -222,9 +222,9 @@
         "location": "https://supertokens.com/blog/flask-user-auth"
     },
     {
-<<<<<<< HEAD
         "location": "https://supertokens.com/blog/react-user-authentication"
-=======
+    },
+    {
         "location": "https://supertokens.com/blog/idp-auth"
     },
     {
@@ -328,6 +328,5 @@
     },
     {
         "location": "https://supertokens.com/blog/sim-swapping"
->>>>>>> dc402518
     }
 ]