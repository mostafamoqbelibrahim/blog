--- conflicted
+++ resolved
@@ -428,10 +428,9 @@
         "location": "https://supertokens.com/blog/how-to-integrate-clerk-with-supabase"
     },
     {
-<<<<<<< HEAD
         "location": "https://supertokens.com/blog/sso-providers"
-=======
+    },
+    {
         "location": "https://supertokens.com/blog/launch-week-1-recap"
->>>>>>> c5a739a6
     }
 ]