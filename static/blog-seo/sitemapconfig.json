--- conflicted
+++ resolved
@@ -294,10 +294,9 @@
         "location": "https://supertokens.com/blog/identity-and-access-management-strategy"
     },
     {
-<<<<<<< HEAD
         "location": "https://supertokens.com/blog/otp-bots"
-=======
+    },
+    {
         "location": "https://supertokens.com/blog/integrating-oauth-providers-for-seamless-authentication"
->>>>>>> ffc704dd
     }
 ]