--- conflicted
+++ resolved
@@ -311,21 +311,13 @@
     {
         "location": "https://supertokens.com/blog/biometric-auth"
     },
-<<<<<<< HEAD
-    {
-=======
     {    
->>>>>>> cbb85fb8
         "location": "https://supertokens.com/blog/oidc-vs-saml"
     },
     {
         "location": "https://supertokens.com/blog/add-mfa-to-nextjs"
     },
-<<<<<<< HEAD
-    {
-=======
     {    
->>>>>>> cbb85fb8
         "location": "https://supertokens.com/blog/oauth-grant-types-explained"
     },
     {
@@ -480,11 +472,8 @@
     },
     {
         "location": "https://supertokens.com/blog/yubikeys"
-<<<<<<< HEAD
     },
     {
         "location": "https://supertokens.com/blog/authentication-protocols"
-=======
->>>>>>> cbb85fb8
     }
 ]