[
    {
        "location": "https://supertokens.com/blog/auth0-alternatives-auth0-vs-okta-vs-cognito-vs-supertokens"
    },
    {
        "location": "https://supertokens.com/blog/supertokens-2022-year-in-review"
    },
    {
        "location": "https://supertokens.com/blog/5-tips-for-optimizing-your-react-apps-performance"
    },
    {
        "location": "https://supertokens.com/blog/what-do-pre-built-authentication-ui-tools-look-like"
    },
    {
        "location": "https://supertokens.com/blog/creating-great-authentication-experiences-with-custom-ui"
    },
    {
        "location": "https://supertokens.com/blog/self-hosted-authentication"
    },
    {
        "location": "https://supertokens.com/blog/implementing-the-right-email-verification-flow"
    },
    {
        "location": "https://supertokens.com/blog/a-guide-to-implementing-passwordless-login"
    },
    {
        "location": "https://supertokens.com/blog/oauth-2-vs-session-management"
    },
    {
        "location": "https://supertokens.com/blog/django-bootstrap-login-template"
    },
    {
        "location": "https://supertokens.com/blog/learnings-from-revamping-supertokens"
    },
    {
        "location": "https://supertokens.com/blog/testing-sso-implementation"
    },
    {
        "location": "https://supertokens.com/blog/oauth-vs-oidc"
    },
    {
        "location": "https://supertokens.com/blog/ory-vs-keycloak-vs-supertokens"
    },
    {
        "location": "https://supertokens.com/blog/migrating-users-without-downtime-in-your-service"
    },
    {
        "location": "https://supertokens.com/blog/saml-vs-oauth"
    },
    {
        "location": "https://supertokens.com/blog/authentication-vs-authorization"
    },
    {
        "location": "https://supertokens.com/blog/understanding-jwks"
    },
    {
        "location": "https://supertokens.com/blog/understanding-hashicorp-business-source-license"
    },
    {
        "location": "https://supertokens.com/blog/url-vs-uri"
    },
    {
        "location": "https://supertokens.com/blog/http-error-codes-401-vs-403"
    },
    {
        "location": "https://supertokens.com/blog/what-is-ldap"
    },
    {
        "location": "https://supertokens.com/blog/how-we-cut-our-aws-costs"
    },
    {
        "location": "https://supertokens.com/blog/how-to-create-an-invite-only-auth-flow"
    },
    {
        "location": "https://supertokens.com/blog/how-we-cut-our-aws-costs-part-2"
    },
    {
        "location": "https://supertokens.com/blog/adding-login-to-your-nextjs-app-using-the-app-directory-and-supertokens"
    },
    {
        "location": "https://supertokens.com/blog/access-control-for-modern-web-applications"
    },
    {
        "location": "https://supertokens.com/blog/totp-why-you-need-it-and-how-it-works"
    },
    {
        "location": "https://supertokens.com/blog/multi-tenancy-in-2024"
    },
    {
        "location": "https://supertokens.com/blog/benefits-of-multi-factor-authentication"
    },
    {
        "location": "https://supertokens.com/blog/demystifying-saml"
    },
    {
        "location": "https://supertokens.com/blog/localstorage-vs-sessionstorage"
    },
    {
        "location": "https://supertokens.com/blog/what-is-credential-stuffing"
    },
    {
        "location": "https://supertokens.com/blog/understanding-captcha"
    },
    {
        "location": "https://supertokens.com/blog/what-is-scim-provisioning"
    },
    {
        "location": "https://supertokens.com/blog/what-is-zero-trust"
    },
    {
        "location": "https://supertokens.com/blog/authorization-code-flow-with-pkce"
    },
    {
        "location": "https://supertokens.com/blog/otp-vs-totp-vs-hotp"
    },
    {
        "location": "https://supertokens.com/blog/phishing-attacks-in-2024"
    },
    {
        "location": "https://supertokens.com/blog/openid-connect-vs-oauth2"
    },
    {
        "location": "https://supertokens.com/blog/openid-connect-vs-oauth2"
    },
    {
        "location": "https://supertokens.com/blog/types-of-authentication"
    },
    {
        "location": "https://supertokens.com/blog/mfa-best-practices"
    },
    {
        "location": "https://supertokens.com/blog/what-is-cross-site-request-forgery"
    },
    {
        "location": "https://supertokens.com/blog/what-is-tls"
    },
    {
        "location": "https://supertokens.com/blog/token-based-authentication"
    },
    {
        "location": "https://supertokens.com/blog/two-factor-authentication-providers"
    },
    {
        "location": "https://supertokens.com/blog/social-login"
    },
    {
        "location": "https://supertokens.com/blog/oauth"
    },
    {
        "location": "https://supertokens.com/blog/oauth-token"
    },
    {
        "location": "https://supertokens.com/blog/oauth-grant-types"
    },
    {
        "location": "https://supertokens.com/blog/how-does-oauth-work"
    },
    {
        "location": "https://supertokens.com/blog/sso-authentication"
    },
    {
        "location": "https://supertokens.com/blog/sso-provider"
    },
    {
        "location": "https://supertokens.com/blog/cognito-alternatives"
    },
    {
        "location": "https://supertokens.com/blog/stytch-alternatives"
    },
    {
        "location": "https://supertokens.com/blog/auth0-alternatives"
    },
    {
        "location": "https://supertokens.com/blog/supertokens-vs-auth0"
    },
    {
        "location": "https://supertokens.com/blog/keycloak-alternatives"
    },
    {
        "location": "https://supertokens.com/blog/clerk-alternatives"
    },
    {
        "location": "https://supertokens.com/blog/anomaly-detection-with-supertokens"
    },
    {
        "location": "https://supertokens.com/blog/hacktoberfest-supertokens"
    },
    {
        "location": "https://supertokens.com/blog/keycloak-vs-okta"
    },
    {
        "location": "https://supertokens.com/blog/auth0-vs-clerk"
    },
    {
        "location": "https://supertokens.com/blog/customer-retrospective"
    },
    {
        "location": "https://supertokens.com/blog/authentik-vs-keycloak"
    },
    {
        "location": "https://supertokens.com/blog/how-to-secure-a-nestjs-app"
    },
    {
        "location": "https://supertokens.com/blog/what-is-fido"
    },
    {
        "location": "https://supertokens.com/blog/authelia-alternatives"
    },
    {
        "location": "https://supertokens.com/blog/enterprise-sso"
    },
    {
        "location": "https://supertokens.com/blog/unified-login"
    },
    {
        "location": "https://supertokens.com/blog/user-authentication-in-node"
    },
    {
        "location": "https://supertokens.com/blog/7-common-iam-risks-and-how-to-avoid-them"
    },
    {
        "location": "https://supertokens.com/blog/flask-user-auth"
    },
    {
        "location": "https://supertokens.com/blog/multi-factor-authentication-examples"
    },
    {
        "location": "https://supertokens.com/blog/nextauth-alternatives"
    },
    {
        "location": "https://supertokens.com/blog/react-user-authentication"
    },
    {
        "location": "https://supertokens.com/blog/idp-auth"
    },
    {
        "location": "https://supertokens.com/blog/open-source-identity-management"
    },
    {
        "location": "https://supertokens.com/blog/iam-challenges"
    },
    {
        "location": "https://supertokens.com/blog/sso-implementation"
    },
    {
        "location": "https://supertokens.com/blog/9-sso-best-practices-to-strengthen-security-in-2024"
    },
    {
        "location": "https://supertokens.com/blog/django-user-authentication"
    },
    {
        "location": "https://supertokens.com/blog/keycloak-pricing"
    },
    {
        "location": "https://supertokens.com/blog/but-auth-is-hard"
    },
    {
        "location": "https://supertokens.com/blog/token-based-authentication-vs-session-based-authentication"
    },
    {
        "location": "https://supertokens.com/blog/how-to-implement-oidc-with-microsoft-entra-id"
    },
    {
        "location": "https://supertokens.com/blog/top-7-sso-benefits-for-enhanced-security-2024"
    },
    {
        "location": "https://supertokens.com/blog/token-based-authentication-in-api"
    },
    {
        "location": "https://supertokens.com/blog/identity-and-access-management-best-practices"
    },
    {
        "location": "https://supertokens.com/blog/indentity-and-access-management"
    },
    {
        "location": "https://supertokens.com/blog/identity-and-access-management-frameworks"
    },
    {
        "location": "https://supertokens.com/blog/identity-and-access-management-frameworks"
    },
    {
        "location": "https://supertokens.com/blog/7-authentik-alternatives-for-enhanced-identity-management-in-2024"
    },
    {
        "location": "https://supertokens.com/blog/session-based-authentication"
    },
    {
        "location": "https://supertokens.com/blog/8-benefits-of-identity-and-access-management-for-security"
    },
    {
        "location": "https://supertokens.com/blog/top-10-passwordless-authentication-solutions-in-2024"
    },
    {
        "location": "https://supertokens.com/blog/how-to-implement-identity-and-access-management"
    },
    {
        "location": "https://supertokens.com/blog/okta-alternatives"
    },
    {
        "location": "https://supertokens.com/blog/what-is-passwordless-authentication"
    },
    {
        "location": "https://supertokens.com/blog/choosing-the-right-authentication-provider"
    },
    {
        "location": "https://supertokens.com/blog/password-cracking-and-how-to-protect-against-them"
    },
    {
        "location": "https://supertokens.com/blog/identity-and-access-management-strategy"
    },
    {
<<<<<<< HEAD
        "location": "https://supertokens.com/blog/rs256-vs-hs256"
=======
        "location": "https://supertokens.com/blog/top-auth0-alternatives-in-2025"
    },
    {
        "location": "https://supertokens.com/blog/credential-management"
    },
    {
        "location": "https://supertokens.com/blog/mastering-nextjs-api-routes"
    },
    {
        "location": "https://supertokens.com/blog/enhancing-your-nextjs-application-with-middleware"
    },
    {
        "location": "https://supertokens.com/blog/pillars-of-a-ciam-strategy-secure-scale-and-personalize-customer-access"
    },
    {
        "location": "https://supertokens.com/blog/risk-based-authentication"
    },
    {
        "location": "https://supertokens.com/blog/what-is-passwordless-authentication"
    },
    {
        "location": "https://supertokens.com/blog/firebase-alternatives"
    },
    {
        "location": "https://supertokens.com/blog/enumeration-attack"
    },
    {
        "location": "https://supertokens.com/blog/webhook-vs-api"
    },
    {
        "location": "https://supertokens.com/blog/multi-tenant-architecture"
    },
    {
        "location": "https://supertokens.com/blog/otp-bots"
    },
    {
        "location": "https://supertokens.com/blog/integrating-oauth-providers-for-seamless-authentication"
    },
    {
        "location": "https://supertokens.com/blog/top-8-identity-management-solutions-for-developers-and-businesses"
    },
    {
        "location": "https://supertokens.com/blog/cloud-based-authentication"
    },
    {
        "location": "https://supertokens.com/blog/2fa-services"
    },
    {
        "location": "https://supertokens.com/blog/nextjs-metadata"
    },
    {
        "location": "https://supertokens.com/blog/machine-to-machine-authentication"
    },
    {
        "location": "https://supertokens.com/blog/sim-swapping"
    },
    {
        "location": "https://supertokens.com/blog/auth0-pricing-the-complete-guide"
    },
    {
        "location": "https://supertokens.com/blog/okta-vs-onelogin"
    },
    {
        "location": "https://supertokens.com/blog/identity-and-access-management-tools"
    },
    {
        "location": "https://supertokens.com/blog/single-sign-on-examples"
    },
    {
        "location": "https://supertokens.com/blog/authelia-vs-keycloak"
    },
    {
        "location": "https://supertokens.com/blog/okta-vs-azure-ad"
    },
    {
        "location": "https://supertokens.com/blog/multi-factor-auth-cost"
    },
    {
        "location": "https://supertokens.com/blog/phishing-resistant-mfa"
    },
    {
        "location": "https://supertokens.com/blog/lambda-authorizers"
    },
    {
        "location": "https://supertokens.com/blog/revamping-onboarding"
    },
    {
        "location": "https://supertokens.com/blog/supertokens-extensions"
    },
    {
        "location": "https://supertokens.com/blog/angular-authentication"
    },
    {
        "location": "https://supertokens.com/blog/cli-overhaul"
>>>>>>> f932969b
    }
]<|MERGE_RESOLUTION|>--- conflicted
+++ resolved
@@ -309,9 +309,9 @@
         "location": "https://supertokens.com/blog/identity-and-access-management-strategy"
     },
     {
-<<<<<<< HEAD
         "location": "https://supertokens.com/blog/rs256-vs-hs256"
-=======
+    },
+    {
         "location": "https://supertokens.com/blog/top-auth0-alternatives-in-2025"
     },
     {
@@ -406,6 +406,5 @@
     },
     {
         "location": "https://supertokens.com/blog/cli-overhaul"
->>>>>>> f932969b
     }
 ]