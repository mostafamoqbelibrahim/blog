--- conflicted
+++ resolved
@@ -78,13 +78,12 @@
         "location": "https://supertokens.com/blog/adding-login-to-your-nextjs-app-using-the-app-directory-and-supertokens"
     },
     {
-<<<<<<< HEAD
         "location": "https://supertokens.com/blog/access-control-for-modern-web-applications"
-=======
+    },
+    {  
         "location": "https://supertokens.com/blog/totp-why-you-need-it-and-how-it-works"
     },
     {
         "location": "https://supertokens.com/blog/multi-tenancy-in-2024"
->>>>>>> f1f4c390
     }
 ]