--- conflicted
+++ resolved
@@ -306,9 +306,9 @@
         "location": "https://supertokens.com/blog/what-is-passwordless-authentication"
     },
     {
-<<<<<<< HEAD
         "location": "https://supertokens.com/blog/webhook-vs-api"
-=======
+    },
+    {
         "location": "https://supertokens.com/blog/multi-tenant-architecture"
     },
     {
@@ -319,7 +319,5 @@
     },
     {
         "location": "https://supertokens.com/blog/top-8-identity-management-solutions-for-developers-and-businesses"
-
->>>>>>> da25ba0a
     }
 ]