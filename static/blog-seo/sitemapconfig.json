[
    {
        "location": "https://supertokens.com/blog/auth0-alternatives-auth0-vs-okta-vs-cognito-vs-supertokens"
    },
    {
        "location": "https://supertokens.com/blog/supertokens-2022-year-in-review"
    },
    {
        "location": "https://supertokens.com/blog/5-tips-for-optimizing-your-react-apps-performance"
    },
    {
        "location": "https://supertokens.com/blog/what-do-pre-built-authentication-ui-tools-look-like"
    },
    {
        "location": "https://supertokens.com/blog/creating-great-authentication-experiences-with-custom-ui"
    },
    {
        "location": "https://supertokens.com/blog/self-hosted-authentication"
    },
    {
        "location": "https://supertokens.com/blog/implementing-the-right-email-verification-flow"
    },
    {
        "location": "https://supertokens.com/blog/a-guide-to-implementing-passwordless-login"
    },
    {
        "location": "https://supertokens.com/blog/oauth-2-vs-session-management"
    },
    {
        "location": "https://supertokens.com/blog/django-bootstrap-login-template"
    },
    {
        "location": "https://supertokens.com/blog/learnings-from-revamping-supertokens"
    },
    {
        "location": "https://supertokens.com/blog/testing-sso-implementation"
    },
    {
        "location": "https://supertokens.com/blog/oauth-vs-oidc"
    },
    {
        "location": "https://supertokens.com/blog/ory-vs-keycloak-vs-supertokens"
    },
    {
        "location": "https://supertokens.com/blog/migrating-users-without-downtime-in-your-service"
    },
    {
        "location": "https://supertokens.com/blog/saml-vs-oauth"
    },
    {
        "location": "https://supertokens.com/blog/authentication-vs-authorization"
    },
    {
        "location": "https://supertokens.com/blog/understanding-jwks"
    },
    {
        "location": "https://supertokens.com/blog/understanding-hashicorp-business-source-license"
    },
    {
        "location": "https://supertokens.com/blog/url-vs-uri"
    },
    {
        "location": "https://supertokens.com/blog/http-error-codes-401-vs-403"
    },
    {
        "location": "https://supertokens.com/blog/what-is-ldap"
    },
    {
        "location": "https://supertokens.com/blog/how-we-cut-our-aws-costs"
    },
    {
        "location": "https://supertokens.com/blog/how-to-create-an-invite-only-auth-flow"
    },
    {
        "location": "https://supertokens.com/blog/how-we-cut-our-aws-costs-part-2"
    },
    {
        "location": "https://supertokens.com/blog/adding-login-to-your-nextjs-app-using-the-app-directory-and-supertokens"
    },
    {
        "location": "https://supertokens.com/blog/access-control-for-modern-web-applications"
    },
    {  
        "location": "https://supertokens.com/blog/totp-why-you-need-it-and-how-it-works"
    },
    {
        "location": "https://supertokens.com/blog/multi-tenancy-in-2024"
    },
    {
        "location": "https://supertokens.com/blog/benefits-of-multi-factor-authentication"
    },
    {
        "location": "https://supertokens.com/blog/demystifying-saml"
    },
    {
        "location": "https://supertokens.com/blog/localstorage-vs-sessionstorage"
    },
    {
        "location": "https://supertokens.com/blog/what-is-credential-stuffing"
    },
    {
        "location": "https://supertokens.com/blog/understanding-captcha"
    },
    {
        "location": "https://supertokens.com/blog/what-is-scim-provisioning"
    },
    {
        "location": "https://supertokens.com/blog/what-is-zero-trust"
    },
    {
        "location": "https://supertokens.com/blog/authorization-code-flow-with-pkce"
    },
    {
        "location": "https://supertokens.com/blog/otp-vs-totp-vs-hotp"
    },
    {
        "location": "https://supertokens.com/blog/phishing-attacks-in-2024"
    },
    {
        "location": "https://supertokens.com/blog/openid-connect-vs-oauth2"
    },
    {
        "location": "https://supertokens.com/blog/openid-connect-vs-oauth2"
    },
    {
        "location": "https://supertokens.com/blog/types-of-authentication"
    },
    {
        "location": "https://supertokens.com/blog/mfa-best-practices"
    },
    {
        "location": "https://supertokens.com/blog/what-is-cross-site-request-forgery"
    },
    {
        "location": "https://supertokens.com/blog/what-is-tls"
    },
    {
        "location": "https://supertokens.com/blog/token-based-authentication"
    },
    {
        "location": "https://supertokens.com/blog/two-factor-authentication-providers"
    },
    {
        "location": "https://supertokens.com/blog/social-login"
    },
    {
        "location": "https://supertokens.com/blog/oauth"
    },
    {
        "location": "https://supertokens.com/blog/oauth-token"
    },
    {
        "location": "https://supertokens.com/blog/oauth-grant-types"
    },
    {
        "location": "https://supertokens.com/blog/how-does-oauth-work"
    },
    {
        "location": "https://supertokens.com/blog/sso-authentication"
    },
    {
        "location": "https://supertokens.com/blog/sso-provider"
    },
    {
        "location": "https://supertokens.com/blog/cognito-alternatives"
    },
    {
        "location": "https://supertokens.com/blog/stytch-alternatives"
    },
    {
        "location": "https://supertokens.com/blog/auth0-alternatives"
    },
    {
        "location": "https://supertokens.com/blog/supertokens-vs-auth0"
    },
    {
        "location": "https://supertokens.com/blog/keycloak-alternatives"
    },
    {
        "location": "https://supertokens.com/blog/clerk-alternatives"
    },
    {
        "location": "https://supertokens.com/blog/anomaly-detection-with-supertokens"
    },
    {
        "location": "https://supertokens.com/blog/hacktoberfest-supertokens"
    },
    {
        "location": "https://supertokens.com/blog/keycloak-vs-okta"
    },
    {
        "location": "https://supertokens.com/blog/auth0-vs-clerk"
    },
    {
        "location": "https://supertokens.com/blog/customer-retrospective"
    },
    {
        "location": "https://supertokens.com/blog/authentik-vs-keycloak"
    },
    {
        "location": "https://supertokens.com/blog/how-to-secure-a-nestjs-app"
    },
    {
        "location": "https://supertokens.com/blog/what-is-fido"
    },
    {
        "location": "https://supertokens.com/blog/authelia-alternatives"
    },
    {
        "location": "https://supertokens.com/blog/enterprise-sso"
    },
    {
        "location": "https://supertokens.com/blog/unified-login"
    },
    {
        "location": "https://supertokens.com/blog/user-authentication-in-node"
    },
    {
        "location": "https://supertokens.com/blog/7-common-iam-risks-and-how-to-avoid-them"
    },
    {
        "location": "https://supertokens.com/blog/flask-user-auth"
    },
    {
        "location": "https://supertokens.com/blog/iam-challenges"
    },
    {
        "location": "https://supertokens.com/blog/sso-implementation"
    },
    {
        "location": "https://supertokens.com/blog/9-sso-best-practices-to-strengthen-security-in-2024"
    },
    {
        "location": "https://supertokens.com/blog/django-user-authentication"
    },
    {
        "location": "https://supertokens.com/blog/keycloak-pricing"
    },
    {
        "location": "https://supertokens.com/blog/but-auth-is-hard"
    },
    {
        "location": "https://supertokens.com/blog/token-based-authentication-vs-session-based-authentication"
    },
    {
<<<<<<< HEAD
        "location": "https://supertokens.com/blog/how-to-implement-oidc-with-microsoft-entra-id"
=======
        "location": "https://supertokens.com/blog/top-7-sso-benefits-for-enhanced-security-2024"
    },
    {
        "location": "https://supertokens.com/blog/token-based-authentication-in-api"
    },
    {
        "location": "https://supertokens.com/blog/identity-and-access-management-best-practices"
    },
    {
        "location": "https://supertokens.com/blog/indentity-and-access-management"
    },
    {
        "location": "https://supertokens.com/blog/identity-and-access-management-frameworks"
    },
    {
        "location": "https://supertokens.com/blog/identity-and-access-management-frameworks"
    },
    {
        "location": "https://supertokens.com/blog/7-authentik-alternatives-for-enhanced-identity-management-in-2024"
    },
    {
        "location": "https://supertokens.com/blog/session-based-authentication"
>>>>>>> 50e56ff1
    }
]<|MERGE_RESOLUTION|>--- conflicted
+++ resolved
@@ -243,9 +243,9 @@
         "location": "https://supertokens.com/blog/token-based-authentication-vs-session-based-authentication"
     },
     {
-<<<<<<< HEAD
         "location": "https://supertokens.com/blog/how-to-implement-oidc-with-microsoft-entra-id"
-=======
+    },
+    {
         "location": "https://supertokens.com/blog/top-7-sso-benefits-for-enhanced-security-2024"
     },
     {
@@ -268,6 +268,5 @@
     },
     {
         "location": "https://supertokens.com/blog/session-based-authentication"
->>>>>>> 50e56ff1
     }
 ]