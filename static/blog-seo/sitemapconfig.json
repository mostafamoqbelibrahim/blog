[
    {
        "location": "https://supertokens.com/blog/auth0-alternatives-auth0-vs-okta-vs-cognito-vs-supertokens"
    },
    {
        "location": "https://supertokens.com/blog/supertokens-2022-year-in-review"
    },
    {
        "location": "https://supertokens.com/blog/5-tips-for-optimizing-your-react-apps-performance"
    },
    {
        "location": "https://supertokens.com/blog/what-do-pre-built-authentication-ui-tools-look-like"
    },
    {
        "location": "https://supertokens.com/blog/creating-great-authentication-experiences-with-custom-ui"
    },
    {
        "location": "https://supertokens.com/blog/self-hosted-authentication"
    },
    {
        "location": "https://supertokens.com/blog/implementing-the-right-email-verification-flow"
    },
    {
        "location": "https://supertokens.com/blog/a-guide-to-implementing-passwordless-login"
    },
    {
        "location": "https://supertokens.com/blog/oauth-2-vs-session-management"
    },
    {
        "location": "https://supertokens.com/blog/django-bootstrap-login-template"
    },
    {
        "location": "https://supertokens.com/blog/learnings-from-revamping-supertokens"
    },
    {
        "location": "https://supertokens.com/blog/testing-sso-implementation"
    },
    {
        "location": "https://supertokens.com/blog/oauth-vs-oidc"
    },
    {
        "location": "https://supertokens.com/blog/ory-vs-keycloak-vs-supertokens"
    },
    {
        "location": "https://supertokens.com/blog/migrating-users-without-downtime-in-your-service"
    },
    {
        "location": "https://supertokens.com/blog/saml-vs-oauth"
    },
    {
        "location": "https://supertokens.com/blog/authentication-vs-authorization"
    },
    {
        "location": "https://supertokens.com/blog/understanding-jwks"
    },
    {
        "location": "https://supertokens.com/blog/understanding-hashicorp-business-source-license"
    },
    {
        "location": "https://supertokens.com/blog/url-vs-uri"
    },
    {
        "location": "https://supertokens.com/blog/http-error-codes-401-vs-403"
    },
    {
        "location": "https://supertokens.com/blog/what-is-ldap"
    },
    {
        "location": "https://supertokens.com/blog/how-we-cut-our-aws-costs"
    },
    {
        "location": "https://supertokens.com/blog/how-to-create-an-invite-only-auth-flow"
    },
    {
        "location": "https://supertokens.com/blog/how-we-cut-our-aws-costs-part-2"
    },
    {
        "location": "https://supertokens.com/blog/adding-login-to-your-nextjs-app-using-the-app-directory-and-supertokens"
    },
    {
        "location": "https://supertokens.com/blog/access-control-for-modern-web-applications"
    },
    {
        "location": "https://supertokens.com/blog/totp-why-you-need-it-and-how-it-works"
    },
    {
        "location": "https://supertokens.com/blog/multi-tenancy-in-2024"
    },
    {
        "location": "https://supertokens.com/blog/benefits-of-multi-factor-authentication"
    },
    {
        "location": "https://supertokens.com/blog/demystifying-saml"
    },
    {
        "location": "https://supertokens.com/blog/localstorage-vs-sessionstorage"
    },
    {
        "location": "https://supertokens.com/blog/what-is-credential-stuffing"
    },
    {
        "location": "https://supertokens.com/blog/understanding-captcha"
    },
    {
        "location": "https://supertokens.com/blog/what-is-scim-provisioning"
    },
    {
        "location": "https://supertokens.com/blog/what-is-zero-trust"
    },
    {
        "location": "https://supertokens.com/blog/authorization-code-flow-with-pkce"
    },
    {
        "location": "https://supertokens.com/blog/otp-vs-totp-vs-hotp"
    },
    {
        "location": "https://supertokens.com/blog/phishing-attacks-in-2024"
    },
    {
        "location": "https://supertokens.com/blog/openid-connect-vs-oauth2"
    },
    {
        "location": "https://supertokens.com/blog/openid-connect-vs-oauth2"
    },
    {
        "location": "https://supertokens.com/blog/types-of-authentication"
    },
    {
        "location": "https://supertokens.com/blog/mfa-best-practices"
    },
    {
        "location": "https://supertokens.com/blog/what-is-cross-site-request-forgery"
    },
    {
        "location": "https://supertokens.com/blog/what-is-tls"
    },
    {
        "location": "https://supertokens.com/blog/token-based-authentication"
    },
    {
        "location": "https://supertokens.com/blog/two-factor-authentication-providers"
    },
    {
        "location": "https://supertokens.com/blog/social-login"
    },
    {
        "location": "https://supertokens.com/blog/oauth"
    },
    {
        "location": "https://supertokens.com/blog/oauth-token"
    },
    {
        "location": "https://supertokens.com/blog/oauth-grant-types"
    },
    {
        "location": "https://supertokens.com/blog/how-does-oauth-work"
    },
    {
        "location": "https://supertokens.com/blog/sso-authentication"
    },
    {
        "location": "https://supertokens.com/blog/sso-provider"
    },
    {
        "location": "https://supertokens.com/blog/cognito-alternatives"
    },
    {
        "location": "https://supertokens.com/blog/stytch-alternatives"
    },
    {
        "location": "https://supertokens.com/blog/auth0-alternatives"
    },
    {
        "location": "https://supertokens.com/blog/supertokens-vs-auth0"
    },
    {
        "location": "https://supertokens.com/blog/keycloak-alternatives"
    },
    {
        "location": "https://supertokens.com/blog/clerk-alternatives"
    },
    {
        "location": "https://supertokens.com/blog/anomaly-detection-with-supertokens"
    },
    {
        "location": "https://supertokens.com/blog/hacktoberfest-supertokens"
    },
    {
        "location": "https://supertokens.com/blog/keycloak-vs-okta"
    },
    {
        "location": "https://supertokens.com/blog/auth0-vs-clerk"
    },
    {
        "location": "https://supertokens.com/blog/customer-retrospective"
    },
    {
        "location": "https://supertokens.com/blog/authentik-vs-keycloak"
    },
    {
        "location": "https://supertokens.com/blog/how-to-secure-a-nestjs-app"
    },
    {
        "location": "https://supertokens.com/blog/what-is-fido"
    },
    {
        "location": "https://supertokens.com/blog/authelia-alternatives"
    },
    {
        "location": "https://supertokens.com/blog/enterprise-sso"
    },
    {
        "location": "https://supertokens.com/blog/unified-login"
    },
    {
        "location": "https://supertokens.com/blog/user-authentication-in-node"
    },
    {
        "location": "https://supertokens.com/blog/7-common-iam-risks-and-how-to-avoid-them"
    },
    {
        "location": "https://supertokens.com/blog/flask-user-auth"
    },
    {
        "location": "https://supertokens.com/blog/multi-factor-authentication-examples"
    },
    {
        "location": "https://supertokens.com/blog/nextauth-alternatives"
    },
    {
        "location": "https://supertokens.com/blog/react-user-authentication"
    },
    {
        "location": "https://supertokens.com/blog/idp-auth"
    },
    {
        "location": "https://supertokens.com/blog/open-source-identity-management"
    },
    {
        "location": "https://supertokens.com/blog/iam-challenges"
    },
    {
        "location": "https://supertokens.com/blog/sso-implementation"
    },
    {
        "location": "https://supertokens.com/blog/9-sso-best-practices-to-strengthen-security-in-2024"
    },
    {
        "location": "https://supertokens.com/blog/django-user-authentication"
    },
    {
        "location": "https://supertokens.com/blog/keycloak-pricing"
    },
    {
        "location": "https://supertokens.com/blog/but-auth-is-hard"
    },
    {
        "location": "https://supertokens.com/blog/token-based-authentication-vs-session-based-authentication"
    },
    {
        "location": "https://supertokens.com/blog/how-to-implement-oidc-with-microsoft-entra-id"
    },
    {
        "location": "https://supertokens.com/blog/top-7-sso-benefits-for-enhanced-security-2024"
    },
    {
        "location": "https://supertokens.com/blog/token-based-authentication-in-api"
    },
    {
        "location": "https://supertokens.com/blog/identity-and-access-management-best-practices"
    },
    {
        "location": "https://supertokens.com/blog/indentity-and-access-management"
    },
    {
        "location": "https://supertokens.com/blog/identity-and-access-management-frameworks"
    },
    {
        "location": "https://supertokens.com/blog/identity-and-access-management-frameworks"
    },
    {
        "location": "https://supertokens.com/blog/7-authentik-alternatives-for-enhanced-identity-management-in-2024"
    },
    {
        "location": "https://supertokens.com/blog/session-based-authentication"
    },
    {
        "location": "https://supertokens.com/blog/8-benefits-of-identity-and-access-management-for-security"
    },
    {
        "location": "https://supertokens.com/blog/top-10-passwordless-authentication-solutions-in-2024"
    },
    {
        "location": "https://supertokens.com/blog/how-to-implement-identity-and-access-management"
    },
    {
        "location": "https://supertokens.com/blog/okta-alternatives"
    },
    {
        "location": "https://supertokens.com/blog/what-is-passwordless-authentication"
    },
    {
        "location": "https://supertokens.com/blog/choosing-the-right-authentication-provider"
    },
    {
        "location": "https://supertokens.com/blog/password-cracking-and-how-to-protect-against-them"
    },
    {
        "location": "https://supertokens.com/blog/identity-and-access-management-strategy"
    },
    {
<<<<<<< HEAD
        "location": "https://supertokens.com/blog/add-mfa-to-nextjs"
    },
    {    
=======
        "location": "https://supertokens.com/blog/oauth-grant-types-explained"
    },
    {
        "location": "https://supertokens.com/blog/firebase-pricing"
    },
    {
        "location": "https://supertokens.com/blog/why-startups-cant-afford-weak-auth"
    },
    {
>>>>>>> b88f6640
        "location": "https://supertokens.com/blog/stytch-pricing"
    },
    {
        "location": "https://supertokens.com/blog/what-is-an-identity-provider"
    },
    {
        "location": "https://supertokens.com/blog/what-is-b2b-iam"
    },
    {
        "location": "https://supertokens.com/blog/descope-pricing"
    },
    {
        "location": "https://supertokens.com/blog/rs256-vs-hs256"
    },
    {
        "location": "https://supertokens.com/blog/ping-identity"
    },
    {
        "location": "https://supertokens.com/blog/auth-saas"
    },
    {
        "location": "https://supertokens.com/blog/top-auth0-alternatives-in-2025"
    },
    {
        "location": "https://supertokens.com/blog/credential-management"
    },
    {
        "location": "https://supertokens.com/blog/mastering-nextjs-api-routes"
    },
    {
        "location": "https://supertokens.com/blog/enhancing-your-nextjs-application-with-middleware"
    },
    {
        "location": "https://supertokens.com/blog/pillars-of-a-ciam-strategy-secure-scale-and-personalize-customer-access"
    },
    {
        "location": "https://supertokens.com/blog/risk-based-authentication"
    },
    {
        "location": "https://supertokens.com/blog/what-is-passwordless-authentication"
    },
    {
        "location": "https://supertokens.com/blog/firebase-alternatives"
    },
    {
        "location": "https://supertokens.com/blog/enumeration-attack"
    },
    {
        "location": "https://supertokens.com/blog/webhook-vs-api"
    },
    {
        "location": "https://supertokens.com/blog/multi-tenant-architecture"
    },
    {
        "location": "https://supertokens.com/blog/otp-bots"
    },
    {
        "location": "https://supertokens.com/blog/integrating-oauth-providers-for-seamless-authentication"
    },
    {
        "location": "https://supertokens.com/blog/top-8-identity-management-solutions-for-developers-and-businesses"
    },
    {
        "location": "https://supertokens.com/blog/cloud-based-authentication"
    },
    {
        "location": "https://supertokens.com/blog/2fa-services"
    },
    {
        "location": "https://supertokens.com/blog/nextjs-metadata"
    },
    {
        "location": "https://supertokens.com/blog/machine-to-machine-authentication"
    },
    {
        "location": "https://supertokens.com/blog/sim-swapping"
    },
    {
        "location": "https://supertokens.com/blog/auth0-pricing-the-complete-guide"
    },
    {
        "location": "https://supertokens.com/blog/okta-vs-onelogin"
    },
    {
        "location": "https://supertokens.com/blog/identity-and-access-management-tools"
    },
    {
        "location": "https://supertokens.com/blog/single-sign-on-examples"
    },
    {
        "location": "https://supertokens.com/blog/authelia-vs-keycloak"
    },
    {
        "location": "https://supertokens.com/blog/okta-vs-azure-ad"
    },
    {
        "location": "https://supertokens.com/blog/multi-factor-auth-cost"
    },
    {
        "location": "https://supertokens.com/blog/phishing-resistant-mfa"
    },
    {
        "location": "https://supertokens.com/blog/lambda-authorizers"
    },
    {
        "location": "https://supertokens.com/blog/revamping-onboarding"
    },
    {
        "location": "https://supertokens.com/blog/supertokens-extensions"
    },
    {
        "location": "https://supertokens.com/blog/angular-authentication"
    },
    {
        "location": "https://supertokens.com/blog/rethinking-documentation"
    },
    {
        "location": "https://supertokens.com/blog/cli-overhaul"
    },
    {
        "location": "https://supertokens.com/blog/supertokens-mcp-toolkit"
    },
    {
        "location": "https://supertokens.com/blog/passkeys-vs-passwords"
    },
    {
        "location": "https://supertokens.com/blog/how-to-integrate-clerk-with-supabase"
    },
    {
        "location": "https://supertokens.com/blog/sso-providers"
    },
    {
        "location": "https://supertokens.com/blog/launch-week-1-recap"
    },
    {
        "location": "https://supertokens.com/blog/cors-errors"
    },
    {
        "location": "https://supertokens.com/blog/launch-week-02-open-source-auth-plugins"
    }
]<|MERGE_RESOLUTION|>--- conflicted
+++ resolved
@@ -309,11 +309,9 @@
         "location": "https://supertokens.com/blog/identity-and-access-management-strategy"
     },
     {
-<<<<<<< HEAD
         "location": "https://supertokens.com/blog/add-mfa-to-nextjs"
     },
     {    
-=======
         "location": "https://supertokens.com/blog/oauth-grant-types-explained"
     },
     {
@@ -323,7 +321,6 @@
         "location": "https://supertokens.com/blog/why-startups-cant-afford-weak-auth"
     },
     {
->>>>>>> b88f6640
         "location": "https://supertokens.com/blog/stytch-pricing"
     },
     {
