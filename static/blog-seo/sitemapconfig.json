--- conflicted
+++ resolved
@@ -309,9 +309,9 @@
         "location": "https://supertokens.com/blog/identity-and-access-management-strategy"
     },
     {
-<<<<<<< HEAD
         "location": "https://supertokens.com/blog/stytch-pricing"
-=======
+    },
+    {
         "location": "https://supertokens.com/blog/ping-identity"
     },
     {
@@ -425,6 +425,5 @@
     },
     {
         "location": "https://supertokens.com/blog/how-to-integrate-clerk-with-supabase"
->>>>>>> 21d69b03
     }
 ]