[
    {
        "location": "https://supertokens.com/blog/auth0-alternatives-auth0-vs-okta-vs-cognito-vs-supertokens"
    },
    {
        "location": "https://supertokens.com/blog/supertokens-2022-year-in-review"
    },
    {
        "location": "https://supertokens.com/blog/5-tips-for-optimizing-your-react-apps-performance"
    },
    {
        "location": "https://supertokens.com/blog/what-do-pre-built-authentication-ui-tools-look-like"
    },
    {
        "location": "https://supertokens.com/blog/creating-great-authentication-experiences-with-custom-ui"
    },
    {
        "location": "https://supertokens.com/blog/self-hosted-authentication"
    },
    {
        "location": "https://supertokens.com/blog/implementing-the-right-email-verification-flow"
    },
    {
        "location": "https://supertokens.com/blog/a-guide-to-implementing-passwordless-login"
    },
    {
        "location": "https://supertokens.com/blog/oauth-2-vs-session-management"
    },
    {
        "location": "https://supertokens.com/blog/django-bootstrap-login-template"
    },
    {
        "location": "https://supertokens.com/blog/learnings-from-revamping-supertokens"
    },
    {
        "location": "https://supertokens.com/blog/testing-sso-implementation"
    },
    {
        "location": "https://supertokens.com/blog/oauth-vs-oidc"
    },
    {
        "location": "https://supertokens.com/blog/ory-vs-keycloak-vs-supertokens"
    },
    {
        "location": "https://supertokens.com/blog/migrating-users-without-downtime-in-your-service"
    },
    {
        "location": "https://supertokens.com/blog/saml-vs-oauth"
    },
    {
        "location": "https://supertokens.com/blog/authentication-vs-authorization"
    },
    {
        "location": "https://supertokens.com/blog/understanding-jwks"
    },
    {
        "location": "https://supertokens.com/blog/understanding-hashicorp-business-source-license"
    },
    {
        "location": "https://supertokens.com/blog/url-vs-uri"
    },
    {
        "location": "https://supertokens.com/blog/http-error-codes-401-vs-403"
    },
    {
        "location": "https://supertokens.com/blog/what-is-ldap"
    },
    {
        "location": "https://supertokens.com/blog/how-we-cut-our-aws-costs"
    },
    {
        "location": "https://supertokens.com/blog/how-to-create-an-invite-only-auth-flow"
    },
    {
        "location": "https://supertokens.com/blog/how-we-cut-our-aws-costs-part-2"
    },
    {
        "location": "https://supertokens.com/blog/adding-login-to-your-nextjs-app-using-the-app-directory-and-supertokens"
    },
    {
        "location": "https://supertokens.com/blog/access-control-for-modern-web-applications"
    },
    {
        "location": "https://supertokens.com/blog/totp-why-you-need-it-and-how-it-works"
    },
    {
        "location": "https://supertokens.com/blog/multi-tenancy-in-2024"
    },
    {
        "location": "https://supertokens.com/blog/benefits-of-multi-factor-authentication"
    },
    {
        "location": "https://supertokens.com/blog/demystifying-saml"
    },
    {
        "location": "https://supertokens.com/blog/localstorage-vs-sessionstorage"
    },
    {
        "location": "https://supertokens.com/blog/what-is-credential-stuffing"
    },
    {
        "location": "https://supertokens.com/blog/understanding-captcha"
    },
    {
        "location": "https://supertokens.com/blog/what-is-scim-provisioning"
    },
    {
        "location": "https://supertokens.com/blog/what-is-zero-trust"
    },
    {
        "location": "https://supertokens.com/blog/authorization-code-flow-with-pkce"
    },
    {
        "location": "https://supertokens.com/blog/otp-vs-totp-vs-hotp"
    },
    {
        "location": "https://supertokens.com/blog/phishing-attacks-in-2024"
    },
    {
        "location": "https://supertokens.com/blog/openid-connect-vs-oauth2"
    },
    {
        "location": "https://supertokens.com/blog/openid-connect-vs-oauth2"
    },
    {
        "location": "https://supertokens.com/blog/types-of-authentication"
    },
    {
        "location": "https://supertokens.com/blog/mfa-best-practices"
    },
    {
        "location": "https://supertokens.com/blog/what-is-cross-site-request-forgery"
    },
    {
        "location": "https://supertokens.com/blog/what-is-tls"
    },
    {
        "location": "https://supertokens.com/blog/token-based-authentication"
    },
    {
        "location": "https://supertokens.com/blog/two-factor-authentication-providers"
    },
    {
        "location": "https://supertokens.com/blog/social-login"
    },
    {
        "location": "https://supertokens.com/blog/oauth"
    },
    {
        "location": "https://supertokens.com/blog/oauth-token"
    },
    {
        "location": "https://supertokens.com/blog/oauth-grant-types"
    },
    {
        "location": "https://supertokens.com/blog/how-does-oauth-work"
    },
    {
        "location": "https://supertokens.com/blog/sso-authentication"
    },
    {
        "location": "https://supertokens.com/blog/sso-provider"
    },
    {
        "location": "https://supertokens.com/blog/cognito-alternatives"
    },
    {
        "location": "https://supertokens.com/blog/stytch-alternatives"
    },
    {
        "location": "https://supertokens.com/blog/auth0-alternatives"
    },
    {
        "location": "https://supertokens.com/blog/supertokens-vs-auth0"
    },
    {
        "location": "https://supertokens.com/blog/keycloak-alternatives"
    },
    {
        "location": "https://supertokens.com/blog/clerk-alternatives"
    },
    {
        "location": "https://supertokens.com/blog/anomaly-detection-with-supertokens"
    },
    {
        "location": "https://supertokens.com/blog/hacktoberfest-supertokens"
    },
    {
        "location": "https://supertokens.com/blog/keycloak-vs-okta"
    },
    {
        "location": "https://supertokens.com/blog/auth0-vs-clerk"
    },
    {
        "location": "https://supertokens.com/blog/customer-retrospective"
    },
    {
        "location": "https://supertokens.com/blog/authentik-vs-keycloak"
    },
    {
        "location": "https://supertokens.com/blog/how-to-secure-a-nestjs-app"
    },
    {
        "location": "https://supertokens.com/blog/what-is-fido"
    },
    {
        "location": "https://supertokens.com/blog/authelia-alternatives"
    },
    {
        "location": "https://supertokens.com/blog/enterprise-sso"
    },
    {
        "location": "https://supertokens.com/blog/unified-login"
    },
    {
        "location": "https://supertokens.com/blog/user-authentication-in-node"
    },
    {
        "location": "https://supertokens.com/blog/7-common-iam-risks-and-how-to-avoid-them"
    },
    {
        "location": "https://supertokens.com/blog/flask-user-auth"
    },
    {
        "location": "https://supertokens.com/blog/idp-auth"
    },
    {
        "location": "https://supertokens.com/blog/open-source-identity-management"
    },
    {
        "location": "https://supertokens.com/blog/iam-challenges"
    },
    {
        "location": "https://supertokens.com/blog/sso-implementation"
    },
    {
        "location": "https://supertokens.com/blog/9-sso-best-practices-to-strengthen-security-in-2024"
    },
    {
        "location": "https://supertokens.com/blog/django-user-authentication"
    },
    {
        "location": "https://supertokens.com/blog/keycloak-pricing"
    },
    {
        "location": "https://supertokens.com/blog/but-auth-is-hard"
    },
    {
        "location": "https://supertokens.com/blog/token-based-authentication-vs-session-based-authentication"
    },
    {
        "location": "https://supertokens.com/blog/how-to-implement-oidc-with-microsoft-entra-id"
    },
    {
        "location": "https://supertokens.com/blog/top-7-sso-benefits-for-enhanced-security-2024"
    },
    {
        "location": "https://supertokens.com/blog/token-based-authentication-in-api"
    },
    {
        "location": "https://supertokens.com/blog/identity-and-access-management-best-practices"
    },
    {
        "location": "https://supertokens.com/blog/indentity-and-access-management"
    },
    {
        "location": "https://supertokens.com/blog/identity-and-access-management-frameworks"
    },
    {
        "location": "https://supertokens.com/blog/identity-and-access-management-frameworks"
    },
    {
        "location": "https://supertokens.com/blog/7-authentik-alternatives-for-enhanced-identity-management-in-2024"
    },
    {
        "location": "https://supertokens.com/blog/session-based-authentication"
    },
    {
        "location": "https://supertokens.com/blog/8-benefits-of-identity-and-access-management-for-security"
    },
    {
        "location": "https://supertokens.com/blog/top-10-passwordless-authentication-solutions-in-2024"
    },
    {
        "location": "https://supertokens.com/blog/how-to-implement-identity-and-access-management"
    },
    {
        "location": "https://supertokens.com/blog/okta-alternatives"
    },
    {
        "location": "https://supertokens.com/blog/what-is-passwordless-authentication"
    },
    {
        "location": "https://supertokens.com/blog/choosing-the-right-authentication-provider"
    },
    {
        "location": "https://supertokens.com/blog/password-cracking-and-how-to-protect-against-them"
    },
    {
        "location": "https://supertokens.com/blog/identity-and-access-management-strategy"
    },
    {
        "location": "https://supertokens.com/blog/risk-based-authentication"
    },
    {
        "location": "https://supertokens.com/blog/what-is-passwordless-authentication"
    },
    {
<<<<<<< HEAD
        "location": "https://supertokens.com/blog/machine-to-machine-authentication"
=======
        "location": "https://supertokens.com/blog/multi-tenant-architecture"
    },
    {
        "location": "https://supertokens.com/blog/otp-bots"
    },
    {
        "location": "https://supertokens.com/blog/integrating-oauth-providers-for-seamless-authentication"
    },
    {
        "location": "https://supertokens.com/blog/top-8-identity-management-solutions-for-developers-and-businesses"
    },
    {
        "location": "https://supertokens.com/blog/nextjs-metadata"
>>>>>>> 4278ad24
    }
]<|MERGE_RESOLUTION|>--- conflicted
+++ resolved
@@ -306,22 +306,21 @@
         "location": "https://supertokens.com/blog/what-is-passwordless-authentication"
     },
     {
-<<<<<<< HEAD
+        "location": "https://supertokens.com/blog/multi-tenant-architecture"
+    },
+    {
+        "location": "https://supertokens.com/blog/otp-bots"
+    },
+    {
+        "location": "https://supertokens.com/blog/integrating-oauth-providers-for-seamless-authentication"
+    },
+    {
+        "location": "https://supertokens.com/blog/top-8-identity-management-solutions-for-developers-and-businesses"
+    },
+    {
+        "location": "https://supertokens.com/blog/nextjs-metadata"
+    }, 
+    {
         "location": "https://supertokens.com/blog/machine-to-machine-authentication"
-=======
-        "location": "https://supertokens.com/blog/multi-tenant-architecture"
-    },
-    {
-        "location": "https://supertokens.com/blog/otp-bots"
-    },
-    {
-        "location": "https://supertokens.com/blog/integrating-oauth-providers-for-seamless-authentication"
-    },
-    {
-        "location": "https://supertokens.com/blog/top-8-identity-management-solutions-for-developers-and-businesses"
-    },
-    {
-        "location": "https://supertokens.com/blog/nextjs-metadata"
->>>>>>> 4278ad24
     }
 ]