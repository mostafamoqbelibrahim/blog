import * as React from "react"
import { withPrefix } from "gatsby"

import Bio from "../components/bio"
import Layout from "../components/layout"
import Seo from "../components/seo"

const BlogPostTemplate = ({ data, location }) => {
  const post = data.markdownRemark
  const siteTitle = data.site.siteMetadata?.title || `Title`
  const postSlugWithUnderscores = post.fields.slug.replaceAll("/", "").replaceAll("-", "_");

  return (
    <Layout location={location} title={siteTitle}>
      <Seo
        title={post.frontmatter.title}
        description={post.frontmatter.description || post.excerpt}
      />
      <article
        className="blog-post"
        itemScope
        itemType="http://schema.org/Article"
      >
        <header>
          {post.frontmatter.cover && (
            <img
              style={{ maxWidth: "100%", marginBottom: "16px" }}
              src={withPrefix("/covers/" + post.frontmatter.cover)}
              alt="Cover"
            />
          )}
          <p className="blog-date">{post.frontmatter.date}</p>
          <h1 itemProp="headline">{post.frontmatter.title}</h1>
          {post.frontmatter.author && (
            <p style={{
              fontSize: "16px",
              fontWeight: "normal",
              margin: "-16px 0px 32px",
              color: "#222",
            }}>By {post.frontmatter.author}</p>
          )}
        </header>
        <section
          dangerouslySetInnerHTML={{ __html: post.html }}
          itemProp="articleBody"
        />
<<<<<<< HEAD
=======
        <div id={`last_section_${postSlugWithUnderscores}`} />
        <hr />
>>>>>>> 122c75e0
        <footer>
          <Bio discordButtonId={`discord_${postSlugWithUnderscores}`} />
        </footer>
      </article>
    </Layout>
  )
}

export default BlogPostTemplate<|MERGE_RESOLUTION|>--- conflicted
+++ resolved
@@ -44,11 +44,7 @@
           dangerouslySetInnerHTML={{ __html: post.html }}
           itemProp="articleBody"
         />
-<<<<<<< HEAD
-=======
         <div id={`last_section_${postSlugWithUnderscores}`} />
-        <hr />
->>>>>>> 122c75e0
         <footer>
           <Bio discordButtonId={`discord_${postSlugWithUnderscores}`} />
         </footer>
