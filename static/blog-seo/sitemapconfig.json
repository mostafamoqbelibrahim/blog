[
    {
        "location": "https://supertokens.com/blog/auth0-alternatives-auth0-vs-okta-vs-cognito-vs-supertokens"
    },
    {
        "location": "https://supertokens.com/blog/supertokens-2022-year-in-review"
    },
    {
        "location": "https://supertokens.com/blog/5-tips-for-optimizing-your-react-apps-performance"
    },
    {
        "location": "https://supertokens.com/blog/what-do-pre-built-authentication-ui-tools-look-like"
    },
    {
        "location": "https://supertokens.com/blog/creating-great-authentication-experiences-with-custom-ui"
    },
    {
        "location": "https://supertokens.com/blog/self-hosted-authentication"
    },
    {
        "location": "https://supertokens.com/blog/implementing-the-right-email-verification-flow"
    },
    {
        "location": "https://supertokens.com/blog/a-guide-to-implementing-passwordless-login"
    },
    {
        "location": "https://supertokens.com/blog/oauth-2-vs-session-management"
    },
    {
        "location": "https://supertokens.com/blog/django-bootstrap-login-template"
    },
    {
        "location": "https://supertokens.com/blog/learnings-from-revamping-supertokens"
    },
    {
        "location": "https://supertokens.com/blog/testing-sso-implementation"
    },
    {
        "location": "https://supertokens.com/blog/oauth-vs-oidc"
    },
    {
        "location": "https://supertokens.com/blog/ory-vs-keycloak-vs-supertokens"
    },
    {
        "location": "https://supertokens.com/blog/migrating-users-without-downtime-in-your-service"
    },
    {
        "location": "https://supertokens.com/blog/saml-vs-oauth"
    },
    {
        "location": "https://supertokens.com/blog/authentication-vs-authorization"
    },
    {
        "location": "https://supertokens.com/blog/understanding-jwks"
    },
    {
        "location": "https://supertokens.com/blog/understanding-hashicorp-business-source-license"
    },
    {
        "location": "https://supertokens.com/blog/url-vs-uri"
    },
    {
        "location": "https://supertokens.com/blog/http-error-codes-401-vs-403"
    },
    {
        "location": "https://supertokens.com/blog/what-is-ldap"
    },
    {
        "location": "https://supertokens.com/blog/how-we-cut-our-aws-costs"
    },
    {
        "location": "https://supertokens.com/blog/how-to-create-an-invite-only-auth-flow"
    },
    {
        "location": "https://supertokens.com/blog/how-we-cut-our-aws-costs-part-2"
    },
    {
        "location": "https://supertokens.com/blog/adding-login-to-your-nextjs-app-using-the-app-directory-and-supertokens"
    },
    {
        "location": "https://supertokens.com/blog/access-control-for-modern-web-applications"
    },
    {
        "location": "https://supertokens.com/blog/totp-why-you-need-it-and-how-it-works"
    },
    {
        "location": "https://supertokens.com/blog/multi-tenancy-in-2024"
    },
    {
        "location": "https://supertokens.com/blog/benefits-of-multi-factor-authentication"
    },
    {
        "location": "https://supertokens.com/blog/demystifying-saml"
    },
    {
        "location": "https://supertokens.com/blog/localstorage-vs-sessionstorage"
    },
    {
        "location": "https://supertokens.com/blog/what-is-credential-stuffing"
    },
    {
        "location": "https://supertokens.com/blog/understanding-captcha"
    },
    {
        "location": "https://supertokens.com/blog/what-is-scim-provisioning"
    },
    {
        "location": "https://supertokens.com/blog/what-is-zero-trust"
    },
    {
        "location": "https://supertokens.com/blog/authorization-code-flow-with-pkce"
    },
    {
        "location": "https://supertokens.com/blog/otp-vs-totp-vs-hotp"
    },
    {
        "location": "https://supertokens.com/blog/phishing-attacks-in-2024"
    },
    {
        "location": "https://supertokens.com/blog/openid-connect-vs-oauth2"
    },
    {
        "location": "https://supertokens.com/blog/openid-connect-vs-oauth2"
    },
    {
        "location": "https://supertokens.com/blog/types-of-authentication"
    },
    {
        "location": "https://supertokens.com/blog/mfa-best-practices"
    },
    {
        "location": "https://supertokens.com/blog/what-is-cross-site-request-forgery"
    },
    {
        "location": "https://supertokens.com/blog/what-is-tls"
    },
    {
        "location": "https://supertokens.com/blog/token-based-authentication"
    },
    {
        "location": "https://supertokens.com/blog/two-factor-authentication-providers"
    },
    {
        "location": "https://supertokens.com/blog/social-login"
    },
    {
        "location": "https://supertokens.com/blog/oauth"
    },
    {
        "location": "https://supertokens.com/blog/oauth-token"
    },
    {
        "location": "https://supertokens.com/blog/oauth-grant-types"
    },
    {
        "location": "https://supertokens.com/blog/how-does-oauth-work"
    },
    {
        "location": "https://supertokens.com/blog/sso-authentication"
    },
    {
        "location": "https://supertokens.com/blog/sso-provider"
    },
    {
        "location": "https://supertokens.com/blog/cognito-alternatives"
    },
    {
        "location": "https://supertokens.com/blog/stytch-alternatives"
    },
    {
        "location": "https://supertokens.com/blog/auth0-alternatives"
    },
    {
        "location": "https://supertokens.com/blog/supertokens-vs-auth0"
    },
    {
        "location": "https://supertokens.com/blog/keycloak-alternatives"
    },
    {
        "location": "https://supertokens.com/blog/clerk-alternatives"
    },
    {
        "location": "https://supertokens.com/blog/anomaly-detection-with-supertokens"
    },
    {
        "location": "https://supertokens.com/blog/hacktoberfest-supertokens"
    },
    {
        "location": "https://supertokens.com/blog/keycloak-vs-okta"
    },
    {
        "location": "https://supertokens.com/blog/auth0-vs-clerk"
    },
    {
        "location": "https://supertokens.com/blog/customer-retrospective"
    },
    {
        "location": "https://supertokens.com/blog/authentik-vs-keycloak"
    },
    {
        "location": "https://supertokens.com/blog/how-to-secure-a-nestjs-app"
    },
    {
        "location": "https://supertokens.com/blog/what-is-fido"
    },
    {
        "location": "https://supertokens.com/blog/authelia-alternatives"
    },
    {
        "location": "https://supertokens.com/blog/enterprise-sso"
    },
    {
        "location": "https://supertokens.com/blog/unified-login"
    },
    {
        "location": "https://supertokens.com/blog/user-authentication-in-node"
    },
    {
        "location": "https://supertokens.com/blog/7-common-iam-risks-and-how-to-avoid-them"
    },
    {
        "location": "https://supertokens.com/blog/flask-user-auth"
    },
    {
        "location": "https://supertokens.com/blog/multi-factor-authentication-examples"
    },
    {
        "location": "https://supertokens.com/blog/nextauth-alternatives"
    },
    {
        "location": "https://supertokens.com/blog/react-user-authentication"
    },
    {
        "location": "https://supertokens.com/blog/idp-auth"
    },
    {
        "location": "https://supertokens.com/blog/open-source-identity-management"
    },
    {
        "location": "https://supertokens.com/blog/iam-challenges"
    },
    {
        "location": "https://supertokens.com/blog/sso-implementation"
    },
    {
        "location": "https://supertokens.com/blog/9-sso-best-practices-to-strengthen-security-in-2024"
    },
    {
        "location": "https://supertokens.com/blog/django-user-authentication"
    },
    {
        "location": "https://supertokens.com/blog/keycloak-pricing"
    },
    {
        "location": "https://supertokens.com/blog/but-auth-is-hard"
    },
    {
        "location": "https://supertokens.com/blog/token-based-authentication-vs-session-based-authentication"
    },
    {
        "location": "https://supertokens.com/blog/how-to-implement-oidc-with-microsoft-entra-id"
    },
    {
        "location": "https://supertokens.com/blog/top-7-sso-benefits-for-enhanced-security-2024"
    },
    {
        "location": "https://supertokens.com/blog/token-based-authentication-in-api"
    },
    {
        "location": "https://supertokens.com/blog/identity-and-access-management-best-practices"
    },
    {
        "location": "https://supertokens.com/blog/indentity-and-access-management"
    },
    {
        "location": "https://supertokens.com/blog/identity-and-access-management-frameworks"
    },
    {
        "location": "https://supertokens.com/blog/identity-and-access-management-frameworks"
    },
    {
        "location": "https://supertokens.com/blog/7-authentik-alternatives-for-enhanced-identity-management-in-2024"
    },
    {
        "location": "https://supertokens.com/blog/session-based-authentication"
    },
    {
        "location": "https://supertokens.com/blog/8-benefits-of-identity-and-access-management-for-security"
    },
    {
        "location": "https://supertokens.com/blog/top-10-passwordless-authentication-solutions-in-2024"
    },
    {
        "location": "https://supertokens.com/blog/how-to-implement-identity-and-access-management"
    },
    {
        "location": "https://supertokens.com/blog/okta-alternatives"
    },
    {
        "location": "https://supertokens.com/blog/what-is-passwordless-authentication"
    },
    {
        "location": "https://supertokens.com/blog/choosing-the-right-authentication-provider"
    },
    {
        "location": "https://supertokens.com/blog/password-cracking-and-how-to-protect-against-them"
    },
    {
        "location": "https://supertokens.com/blog/identity-and-access-management-strategy"
    },
    {
<<<<<<< HEAD
        "location": "https://supertokens.com/blog/why-startups-cant-afford-weak-auth"
=======
        "location": "https://supertokens.com/blog/stytch-pricing"
    },
    {
        "location": "https://supertokens.com/blog/what-is-an-identity-provider"
    },
    {
        "location": "https://supertokens.com/blog/what-is-b2b-iam"
    },
    {
        "location": "https://supertokens.com/blog/descope-pricing"
    },
    {
        "location": "https://supertokens.com/blog/rs256-vs-hs256"
    },
    {
        "location": "https://supertokens.com/blog/ping-identity"
    },
    {
        "location": "https://supertokens.com/blog/auth-saas"
    },
    {
        "location": "https://supertokens.com/blog/top-auth0-alternatives-in-2025"
    },
    {
        "location": "https://supertokens.com/blog/credential-management"
    },
    {
        "location": "https://supertokens.com/blog/mastering-nextjs-api-routes"
    },
    {
        "location": "https://supertokens.com/blog/enhancing-your-nextjs-application-with-middleware"
    },
    {
        "location": "https://supertokens.com/blog/pillars-of-a-ciam-strategy-secure-scale-and-personalize-customer-access"
    },
    {
        "location": "https://supertokens.com/blog/risk-based-authentication"
    },
    {
        "location": "https://supertokens.com/blog/what-is-passwordless-authentication"
    },
    {
        "location": "https://supertokens.com/blog/firebase-alternatives"
    },
    {
        "location": "https://supertokens.com/blog/enumeration-attack"
    },
    {
        "location": "https://supertokens.com/blog/webhook-vs-api"
    },
    {
        "location": "https://supertokens.com/blog/multi-tenant-architecture"
    },
    {
        "location": "https://supertokens.com/blog/otp-bots"
    },
    {
        "location": "https://supertokens.com/blog/integrating-oauth-providers-for-seamless-authentication"
    },
    {
        "location": "https://supertokens.com/blog/top-8-identity-management-solutions-for-developers-and-businesses"
    },
    {
        "location": "https://supertokens.com/blog/cloud-based-authentication"
    },
    {
        "location": "https://supertokens.com/blog/2fa-services"
    },
    {
        "location": "https://supertokens.com/blog/nextjs-metadata"
    },
    {
        "location": "https://supertokens.com/blog/machine-to-machine-authentication"
    },
    {
        "location": "https://supertokens.com/blog/sim-swapping"
    },
    {
        "location": "https://supertokens.com/blog/auth0-pricing-the-complete-guide"
    },
    {
        "location": "https://supertokens.com/blog/okta-vs-onelogin"
    },
    {
        "location": "https://supertokens.com/blog/identity-and-access-management-tools"
    },
    {
        "location": "https://supertokens.com/blog/single-sign-on-examples"
    },
    {
        "location": "https://supertokens.com/blog/authelia-vs-keycloak"
    },
    {
        "location": "https://supertokens.com/blog/okta-vs-azure-ad"
    },
    {
        "location": "https://supertokens.com/blog/multi-factor-auth-cost"
    },
    {
        "location": "https://supertokens.com/blog/phishing-resistant-mfa"
    },
    {
        "location": "https://supertokens.com/blog/lambda-authorizers"
    },
    {
        "location": "https://supertokens.com/blog/revamping-onboarding"
    },
    {
        "location": "https://supertokens.com/blog/supertokens-extensions"
    },
    {
        "location": "https://supertokens.com/blog/angular-authentication"
    },
    {
        "location": "https://supertokens.com/blog/rethinking-documentation"
    },
    {
        "location": "https://supertokens.com/blog/cli-overhaul"
    },
    {
        "location": "https://supertokens.com/blog/supertokens-mcp-toolkit"
    },
    {
        "location": "https://supertokens.com/blog/passkeys-vs-passwords"
    },
    {
        "location": "https://supertokens.com/blog/how-to-integrate-clerk-with-supabase"
    },
    {
        "location": "https://supertokens.com/blog/sso-providers"
    },
    {
        "location": "https://supertokens.com/blog/launch-week-1-recap"
    },
    {
        "location": "https://supertokens.com/blog/cors-errors"
>>>>>>> 8b8a6867
    }
]<|MERGE_RESOLUTION|>--- conflicted
+++ resolved
@@ -309,9 +309,9 @@
         "location": "https://supertokens.com/blog/identity-and-access-management-strategy"
     },
     {
-<<<<<<< HEAD
         "location": "https://supertokens.com/blog/why-startups-cant-afford-weak-auth"
-=======
+    },
+    {
         "location": "https://supertokens.com/blog/stytch-pricing"
     },
     {
@@ -448,6 +448,5 @@
     },
     {
         "location": "https://supertokens.com/blog/cors-errors"
->>>>>>> 8b8a6867
     }
 ]