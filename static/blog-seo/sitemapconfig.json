--- conflicted
+++ resolved
@@ -333,9 +333,8 @@
         "location": "https://supertokens.com/blog/top-8-identity-management-solutions-for-developers-and-businesses"
     },
     {
-<<<<<<< HEAD
         "location": "https://supertokens.com/blog/cloud-based-authentication"
-=======
+    }
         "location": "https://supertokens.com/blog/2fa-services"
     },
     {
@@ -358,6 +357,5 @@
     },
     {
         "location": "https://supertokens.com/blog/single-sign-on-examples"
->>>>>>> b3716d5d
     }
 ]