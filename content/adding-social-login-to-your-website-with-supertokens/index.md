--- conflicted
+++ resolved
@@ -142,10 +142,6 @@
 
 These features are a part of the session recipe that you initialised when following the quick setup guide.
 
-<<<<<<< HEAD
-<h4 id="last-section-social-login-with-supertokens">Conclusion</h4>
-=======
 ## Conclusion
->>>>>>> 122c75e0
 
 We have seen how to integrate your custom UI with the social login API exposed by SuperToken’s backend SDK. It involves calling the GET `/authorisationurl` and the POST `/signinup` API. Furthermore, we see that on successful login, we are issued cookie based session tokens which are handled automatically via our frontend SDK.