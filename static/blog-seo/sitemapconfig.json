--- conflicted
+++ resolved
@@ -96,10 +96,9 @@
         "location": "https://supertokens.com/blog/localstorage-vs-sessionstorage"
     },
     {
-<<<<<<< HEAD
         "location": "https://supertokens.com/blog/what-is-credential-stuffing"
-=======
+    },
+    {
         "location": "https://supertokens.com/blog/understanding-captcha"
->>>>>>> ba620d66
     }
 ]