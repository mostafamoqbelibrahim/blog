--- conflicted
+++ resolved
@@ -1,44 +1,6 @@
 module.exports = [
   {
     fields: {
-<<<<<<< HEAD
-      slug: "/how-to-customise-supertokens-apis",
-    },
-    frontmatter: {
-      title: "How to customise SuperTokens APIs",
-      description: "Any auth solution must provide the ability to customise their APIs. In this blog we discuss how to customise the auth APIs provided by SuperTokens using its “Override” feature",
-      category: "programming",
-      date: "December 13, 2021",
-      cover: "how-to-customise-supertokens-apis.png"
-=======
-      slug: "/how-to-set-up-social-and-email-password-login-with-reactjs",
-    },
-    frontmatter: {
-      title: "How to Set up Social and Email Password Login With ReactJS in 10 Minutes",
-      description: "In this blog, we'll walk you through setting up an email-password authentication with popular social providers like Google, GitHub, and Apple using SuperTokens on a ReactJS application with ExpressJS as the backend. ",
-      category: "programming",
-      date: "February 09, 2022",
-      cover: "how-to-set-up-social-and-email-password-login-with-reactjs.png"
->>>>>>> f8d82f45
-    }
-  },
-  {
-    fields: {
-<<<<<<< HEAD
-      slug: "/why-is-redux-state-immutable",
-    },
-    frontmatter: {
-      title: "Why is redux state immutable?",
-      description: "This blog covers an analysis of why redux state is immutable and how you should go about modifying state in your Redux applications",
-      category: "programming",
-      date: "November 11, 2021",
-      cover: "why-is-redux-state-immutable.png"
-    },
-  },
-  {
-    fields: {
-=======
->>>>>>> f8d82f45
       slug: "/solve-the-problem-of-vendor-lock-in",
     },
     frontmatter: {
