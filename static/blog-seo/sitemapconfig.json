--- conflicted
+++ resolved
@@ -309,11 +309,10 @@
         "location": "https://supertokens.com/blog/identity-and-access-management-strategy"
     },
     {
-<<<<<<< HEAD
         "location": "https://supertokens.com/blog/top-auth0-alternatives-in-2025"
-=======
+    },
+    {
         "location": "https://supertokens.com/blog/pillars-of-a-ciam-strategy-secure-scale-and-personalize-customer-access"
->>>>>>> ac9e0937
     },
     {
         "location": "https://supertokens.com/blog/risk-based-authentication"
