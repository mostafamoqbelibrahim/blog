--- conflicted
+++ resolved
@@ -309,11 +309,9 @@
         "location": "https://supertokens.com/blog/identity-and-access-management-strategy"
     },
     {
-<<<<<<< HEAD
         "location": "https://supertokens.com/blog/biometric-auth"
     },
     {    
-=======
         "location": "https://supertokens.com/blog/oidc-vs-saml"
     },
     {
@@ -323,7 +321,6 @@
         "location": "https://supertokens.com/blog/oauth-grant-types-explained"
     },
     {
->>>>>>> a8a77cd8
         "location": "https://supertokens.com/blog/firebase-pricing"
     },
     {
