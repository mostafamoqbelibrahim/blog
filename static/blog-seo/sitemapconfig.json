[
    {
        "location": "https://supertokens.com/blog/auth0-alternatives-auth0-vs-okta-vs-cognito-vs-supertokens"
    },
    {
        "location": "https://supertokens.com/blog/supertokens-2022-year-in-review"
    },
    {
        "location": "https://supertokens.com/blog/5-tips-for-optimizing-your-react-apps-performance"
    },
    {
        "location": "https://supertokens.com/blog/what-do-pre-built-authentication-ui-tools-look-like"
    },
    {
        "location": "https://supertokens.com/blog/creating-great-authentication-experiences-with-custom-ui"
    },
    {
        "location": "https://supertokens.com/blog/self-hosted-authentication"
    },
    {
        "location": "https://supertokens.com/blog/implementing-the-right-email-verification-flow"
    },
    {
        "location": "https://supertokens.com/blog/a-guide-to-implementing-passwordless-login"
    },
    {
        "location": "https://supertokens.com/blog/oauth-2-vs-session-management"
    },
    {
        "location": "https://supertokens.com/blog/django-bootstrap-login-template"
    },
    {
        "location": "https://supertokens.com/blog/learnings-from-revamping-supertokens"
    },
    {
        "location": "https://supertokens.com/blog/testing-sso-implementation"
    },
    {
        "location": "https://supertokens.com/blog/oauth-vs-oidc"
    },
    {
        "location": "https://supertokens.com/blog/ory-vs-keycloak-vs-supertokens"
    },
    {
        "location": "https://supertokens.com/blog/migrating-users-without-downtime-in-your-service"
    },
    {
        "location": "https://supertokens.com/blog/saml-vs-oauth"
    },
    {
        "location": "https://supertokens.com/blog/authentication-vs-authorization"
    },
    {
        "location": "https://supertokens.com/blog/understanding-jwks"
    },
    {
        "location": "https://supertokens.com/blog/understanding-hashicorp-business-source-license"
    },
    {
        "location": "https://supertokens.com/blog/url-vs-uri"
    },
    {
        "location": "https://supertokens.com/blog/http-error-codes-401-vs-403"
    },
    {
        "location": "https://supertokens.com/blog/what-is-ldap"
    },
    {
        "location": "https://supertokens.com/blog/how-we-cut-our-aws-costs"
    },
    {
        "location": "https://supertokens.com/blog/how-to-create-an-invite-only-auth-flow"
    },
    {
        "location": "https://supertokens.com/blog/how-we-cut-our-aws-costs-part-2"
    },
    {
        "location": "https://supertokens.com/blog/adding-login-to-your-nextjs-app-using-the-app-directory-and-supertokens"
    },
    {
        "location": "https://supertokens.com/blog/access-control-for-modern-web-applications"
    },
    {
        "location": "https://supertokens.com/blog/totp-why-you-need-it-and-how-it-works"
    },
    {
        "location": "https://supertokens.com/blog/multi-tenancy-in-2024"
    },
    {
        "location": "https://supertokens.com/blog/benefits-of-multi-factor-authentication"
    },
    {
        "location": "https://supertokens.com/blog/demystifying-saml"
    },
    {
        "location": "https://supertokens.com/blog/localstorage-vs-sessionstorage"
    },
    {
        "location": "https://supertokens.com/blog/what-is-credential-stuffing"
    },
    {
        "location": "https://supertokens.com/blog/understanding-captcha"
    },
    {
        "location": "https://supertokens.com/blog/what-is-scim-provisioning"
    },
    {
        "location": "https://supertokens.com/blog/what-is-zero-trust"
    },
    {
        "location": "https://supertokens.com/blog/authorization-code-flow-with-pkce"
    },
    {
        "location": "https://supertokens.com/blog/otp-vs-totp-vs-hotp"
    },
    {
        "location": "https://supertokens.com/blog/phishing-attacks-in-2024"
    },
    {
        "location": "https://supertokens.com/blog/openid-connect-vs-oauth2"
    },
    {
        "location": "https://supertokens.com/blog/openid-connect-vs-oauth2"
    },
    {
        "location": "https://supertokens.com/blog/types-of-authentication"
    },
    {
        "location": "https://supertokens.com/blog/mfa-best-practices"
    },
    {
        "location": "https://supertokens.com/blog/what-is-cross-site-request-forgery"
    },
    {
        "location": "https://supertokens.com/blog/what-is-tls"
    },
    {
        "location": "https://supertokens.com/blog/token-based-authentication"
    },
    {
        "location": "https://supertokens.com/blog/two-factor-authentication-providers"
    },
    {
        "location": "https://supertokens.com/blog/social-login"
    },
    {
        "location": "https://supertokens.com/blog/oauth"
    },
    {
        "location": "https://supertokens.com/blog/oauth-token"
    },
    {
        "location": "https://supertokens.com/blog/oauth-grant-types"
    },
    {
        "location": "https://supertokens.com/blog/how-does-oauth-work"
    },
    {
        "location": "https://supertokens.com/blog/sso-authentication"
    },
    {
        "location": "https://supertokens.com/blog/sso-provider"
    },
    {
        "location": "https://supertokens.com/blog/cognito-alternatives"
    },
    {
        "location": "https://supertokens.com/blog/stytch-alternatives"
    },
    {
        "location": "https://supertokens.com/blog/auth0-alternatives"
    },
    {
        "location": "https://supertokens.com/blog/supertokens-vs-auth0"
    },
    {
        "location": "https://supertokens.com/blog/keycloak-alternatives"
    },
    {
        "location": "https://supertokens.com/blog/clerk-alternatives"
    },
    {
        "location": "https://supertokens.com/blog/anomaly-detection-with-supertokens"
    },
    {
        "location": "https://supertokens.com/blog/hacktoberfest-supertokens"
    },
    {
        "location": "https://supertokens.com/blog/keycloak-vs-okta"
    },
    {
        "location": "https://supertokens.com/blog/auth0-vs-clerk"
    },
    {
        "location": "https://supertokens.com/blog/customer-retrospective"
    },
    {
        "location": "https://supertokens.com/blog/authentik-vs-keycloak"
    },
    {
        "location": "https://supertokens.com/blog/how-to-secure-a-nestjs-app"
    },
    {
        "location": "https://supertokens.com/blog/what-is-fido"
    },
    {
        "location": "https://supertokens.com/blog/authelia-alternatives"
    },
    {
        "location": "https://supertokens.com/blog/enterprise-sso"
    },
    {
        "location": "https://supertokens.com/blog/unified-login"
    },
    {
        "location": "https://supertokens.com/blog/user-authentication-in-node"
    },
    {
        "location": "https://supertokens.com/blog/7-common-iam-risks-and-how-to-avoid-them"
    },
    {
        "location": "https://supertokens.com/blog/flask-user-auth"
    },
    {
        "location": "https://supertokens.com/blog/multi-factor-authentication-examples"
    },
    {
        "location": "https://supertokens.com/blog/nextauth-alternatives"
    },
    {
        "location": "https://supertokens.com/blog/react-user-authentication"
    },
    {
        "location": "https://supertokens.com/blog/idp-auth"
    },
    {
        "location": "https://supertokens.com/blog/open-source-identity-management"
    },
    {
        "location": "https://supertokens.com/blog/iam-challenges"
    },
    {
        "location": "https://supertokens.com/blog/sso-implementation"
    },
    {
        "location": "https://supertokens.com/blog/9-sso-best-practices-to-strengthen-security-in-2024"
    },
    {
        "location": "https://supertokens.com/blog/django-user-authentication"
    },
    {
        "location": "https://supertokens.com/blog/keycloak-pricing"
    },
    {
        "location": "https://supertokens.com/blog/but-auth-is-hard"
    },
    {
        "location": "https://supertokens.com/blog/token-based-authentication-vs-session-based-authentication"
    },
    {
        "location": "https://supertokens.com/blog/how-to-implement-oidc-with-microsoft-entra-id"
    },
    {
        "location": "https://supertokens.com/blog/top-7-sso-benefits-for-enhanced-security-2024"
    },
    {
        "location": "https://supertokens.com/blog/token-based-authentication-in-api"
    },
    {
        "location": "https://supertokens.com/blog/identity-and-access-management-best-practices"
    },
    {
        "location": "https://supertokens.com/blog/indentity-and-access-management"
    },
    {
        "location": "https://supertokens.com/blog/identity-and-access-management-frameworks"
    },
    {
        "location": "https://supertokens.com/blog/identity-and-access-management-frameworks"
    },
    {
        "location": "https://supertokens.com/blog/7-authentik-alternatives-for-enhanced-identity-management-in-2024"
    },
    {
        "location": "https://supertokens.com/blog/session-based-authentication"
    },
    {
        "location": "https://supertokens.com/blog/8-benefits-of-identity-and-access-management-for-security"
    },
    {
        "location": "https://supertokens.com/blog/top-10-passwordless-authentication-solutions-in-2024"
    },
    {
        "location": "https://supertokens.com/blog/how-to-implement-identity-and-access-management"
    },
    {
        "location": "https://supertokens.com/blog/okta-alternatives"
    },
    {
        "location": "https://supertokens.com/blog/what-is-passwordless-authentication"
    },
    {
        "location": "https://supertokens.com/blog/choosing-the-right-authentication-provider"
    },
    {
        "location": "https://supertokens.com/blog/password-cracking-and-how-to-protect-against-them"
    },
    {
        "location": "https://supertokens.com/blog/identity-and-access-management-strategy"
    },
    {
        "location": "https://supertokens.com/blog/top-auth0-alternatives-in-2025"
    },
    {
        "location": "https://supertokens.com/blog/credential-management"
    },
    {
        "location": "https://supertokens.com/blog/mastering-nextjs-api-routes"
    },
    {
        "location": "https://supertokens.com/blog/enhancing-your-nextjs-application-with-middleware"
    },
    {
        "location": "https://supertokens.com/blog/pillars-of-a-ciam-strategy-secure-scale-and-personalize-customer-access"
    },
    {
        "location": "https://supertokens.com/blog/risk-based-authentication"
    },
    {
        "location": "https://supertokens.com/blog/what-is-passwordless-authentication"
    },
    {
        "location": "https://supertokens.com/blog/firebase-alternatives"
    },
    {
        "location": "https://supertokens.com/blog/enumeration-attack"
    },
    {
        "location": "https://supertokens.com/blog/webhook-vs-api"
    },
    {
        "location": "https://supertokens.com/blog/multi-tenant-architecture"
    },
    {
        "location": "https://supertokens.com/blog/otp-bots"
    },
    {
        "location": "https://supertokens.com/blog/integrating-oauth-providers-for-seamless-authentication"
    },
    {
        "location": "https://supertokens.com/blog/top-8-identity-management-solutions-for-developers-and-businesses"
    },
    {
        "location": "https://supertokens.com/blog/cloud-based-authentication"
    },
    {
        "location": "https://supertokens.com/blog/2fa-services"
    },
    {
        "location": "https://supertokens.com/blog/nextjs-metadata"
    },
    {
        "location": "https://supertokens.com/blog/machine-to-machine-authentication"
    },
    {
        "location": "https://supertokens.com/blog/sim-swapping"
    },
    {
        "location": "https://supertokens.com/blog/auth0-pricing-the-complete-guide"
    },
    {
        "location": "https://supertokens.com/blog/okta-vs-onelogin"
    },
    {
        "location": "https://supertokens.com/blog/identity-and-access-management-tools"
    },
    {
        "location": "https://supertokens.com/blog/single-sign-on-examples"
    },
    {
        "location": "https://supertokens.com/blog/authelia-vs-keycloak"
    },
    {
        "location": "https://supertokens.com/blog/okta-vs-azure-ad"
    },
    {
        "location": "https://supertokens.com/blog/multi-factor-auth-cost"
    },
    {
        "location": "https://supertokens.com/blog/phishing-resistant-mfa"
    },
    {
        "location": "https://supertokens.com/blog/lambda-authorizers"
    },
    {
<<<<<<< HEAD
        "location": "https://supertokens.com/blog/supertokens-extensions"
=======
        "location": "https://supertokens.com/blog/angular-authentication"
>>>>>>> 33fd5519
    }
]<|MERGE_RESOLUTION|>--- conflicted
+++ resolved
@@ -393,10 +393,9 @@
         "location": "https://supertokens.com/blog/lambda-authorizers"
     },
     {
-<<<<<<< HEAD
         "location": "https://supertokens.com/blog/supertokens-extensions"
-=======
+    },
+    {
         "location": "https://supertokens.com/blog/angular-authentication"
->>>>>>> 33fd5519
     }
 ]