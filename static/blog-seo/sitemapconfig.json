--- conflicted
+++ resolved
@@ -309,9 +309,9 @@
         "location": "https://supertokens.com/blog/identity-and-access-management-strategy"
     },
     {
-<<<<<<< HEAD
         "location": "https://supertokens.com/blog/stytch-vs-auth0"
-=======
+    },
+    {    
         "location": "https://supertokens.com/blog/oauth-grant-types-explained"
     },
     {
@@ -460,6 +460,5 @@
     },
     {
         "location": "https://supertokens.com/blog/launch-week-02-open-source-auth-plugins"
->>>>>>> b88f6640
     }
 ]