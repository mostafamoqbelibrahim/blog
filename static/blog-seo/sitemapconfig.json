--- conflicted
+++ resolved
@@ -309,9 +309,9 @@
         "location": "https://supertokens.com/blog/identity-and-access-management-strategy"
     },
     {
-<<<<<<< HEAD
         "location": "https://supertokens.com/blog/stytch-vs-auth0"
-=======
+    },
+    {    
         "location": "https://supertokens.com/blog/biometric-auth"
     },
     {    
@@ -319,7 +319,6 @@
     },
     {
         "location": "https://supertokens.com/blog/add-mfa-to-nextjs"
->>>>>>> 8c50ebad
     },
     {    
         "location": "https://supertokens.com/blog/oauth-grant-types-explained"
