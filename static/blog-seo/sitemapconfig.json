[
    {
        "location": "https://supertokens.com/blog/auth0-alternatives-auth0-vs-okta-vs-cognito-vs-supertokens"
    },
    {
        "location": "https://supertokens.com/blog/supertokens-2022-year-in-review"
    },
    {
        "location": "https://supertokens.com/blog/5-tips-for-optimizing-your-react-apps-performance"
    },
    {
        "location": "https://supertokens.com/blog/what-do-pre-built-authentication-ui-tools-look-like"
    },
    {
        "location": "https://supertokens.com/blog/creating-great-authentication-experiences-with-custom-ui"
    },
    {
        "location": "https://supertokens.com/blog/self-hosted-authentication"
    },
    {
        "location": "https://supertokens.com/blog/implementing-the-right-email-verification-flow"
    },
    {
        "location": "https://supertokens.com/blog/a-guide-to-implementing-passwordless-login"
    },
    {
        "location": "https://supertokens.com/blog/oauth-2-vs-session-management"
    },
    {
        "location": "https://supertokens.com/blog/django-bootstrap-login-template"
    },
    {
        "location": "https://supertokens.com/blog/learnings-from-revamping-supertokens"
    },
    {
        "location": "https://supertokens.com/blog/testing-sso-implementation"
    },
    {
        "location": "https://supertokens.com/blog/oauth-vs-oidc"
    },
    {
        "location": "https://supertokens.com/blog/ory-vs-keycloak-vs-supertokens"
    },
    {
        "location": "https://supertokens.com/blog/migrating-users-without-downtime-in-your-service"
    },
    {
        "location": "https://supertokens.com/blog/saml-vs-oauth"
    },
    {
        "location": "https://supertokens.com/blog/authentication-vs-authorization"
    },
    {
        "location": "https://supertokens.com/blog/understanding-jwks"
    },
    {
        "location": "https://supertokens.com/blog/understanding-hashicorp-business-source-license"
    },
    {
        "location": "https://supertokens.com/blog/url-vs-uri"
    },
    {
        "location": "https://supertokens.com/blog/http-error-codes-401-vs-403"
    },
    {
        "location": "https://supertokens.com/blog/what-is-ldap"
    },
    {
        "location": "https://supertokens.com/blog/how-we-cut-our-aws-costs"
    },
    {
        "location": "https://supertokens.com/blog/how-to-create-an-invite-only-auth-flow"
    },
    {
        "location": "https://supertokens.com/blog/how-we-cut-our-aws-costs-part-2"
    },
    {
        "location": "https://supertokens.com/blog/adding-login-to-your-nextjs-app-using-the-app-directory-and-supertokens"
    },
    {
        "location": "https://supertokens.com/blog/access-control-for-modern-web-applications"
    },
    {
        "location": "https://supertokens.com/blog/totp-why-you-need-it-and-how-it-works"
    },
    {
        "location": "https://supertokens.com/blog/multi-tenancy-in-2024"
    },
    {
        "location": "https://supertokens.com/blog/benefits-of-multi-factor-authentication"
    },
    {
        "location": "https://supertokens.com/blog/demystifying-saml"
    },
    {
        "location": "https://supertokens.com/blog/localstorage-vs-sessionstorage"
    },
    {
        "location": "https://supertokens.com/blog/what-is-credential-stuffing"
    },
    {
        "location": "https://supertokens.com/blog/understanding-captcha"
    },
    {
        "location": "https://supertokens.com/blog/what-is-scim-provisioning"
    },
    {
        "location": "https://supertokens.com/blog/what-is-zero-trust"
    },
    {
        "location": "https://supertokens.com/blog/authorization-code-flow-with-pkce"
    },
    {
        "location": "https://supertokens.com/blog/otp-vs-totp-vs-hotp"
    },
    {
        "location": "https://supertokens.com/blog/phishing-attacks-in-2024"
    },
    {
        "location": "https://supertokens.com/blog/openid-connect-vs-oauth2"
    },
    {
        "location": "https://supertokens.com/blog/openid-connect-vs-oauth2"
    },
    {
        "location": "https://supertokens.com/blog/types-of-authentication"
    },
    {
        "location": "https://supertokens.com/blog/mfa-best-practices"
    },
    {
        "location": "https://supertokens.com/blog/what-is-cross-site-request-forgery"
    },
    {
        "location": "https://supertokens.com/blog/what-is-tls"
    },
    {
        "location": "https://supertokens.com/blog/token-based-authentication"
    },
    {
        "location": "https://supertokens.com/blog/two-factor-authentication-providers"
    },
    {
        "location": "https://supertokens.com/blog/social-login"
    },
    {
        "location": "https://supertokens.com/blog/oauth"
    },
    {
        "location": "https://supertokens.com/blog/oauth-token"
    },
    {
        "location": "https://supertokens.com/blog/oauth-grant-types"
    },
    {
        "location": "https://supertokens.com/blog/how-does-oauth-work"
    },
    {
        "location": "https://supertokens.com/blog/sso-authentication"
    },
    {
        "location": "https://supertokens.com/blog/sso-provider"
    },
    {
        "location": "https://supertokens.com/blog/cognito-alternatives"
    },
    {
        "location": "https://supertokens.com/blog/stytch-alternatives"
    },
    {
        "location": "https://supertokens.com/blog/auth0-alternatives"
    },
    {
        "location": "https://supertokens.com/blog/supertokens-vs-auth0"
    },
    {
        "location": "https://supertokens.com/blog/keycloak-alternatives"
    },
    {
        "location": "https://supertokens.com/blog/clerk-alternatives"
    },
    {
        "location": "https://supertokens.com/blog/anomaly-detection-with-supertokens"
    },
    {
        "location": "https://supertokens.com/blog/hacktoberfest-supertokens"
    },
    {
        "location": "https://supertokens.com/blog/keycloak-vs-okta"
    },
    {
        "location": "https://supertokens.com/blog/auth0-vs-clerk"
    },
    {
        "location": "https://supertokens.com/blog/customer-retrospective"
    },
    {
        "location": "https://supertokens.com/blog/authentik-vs-keycloak"
    },
    {
        "location": "https://supertokens.com/blog/how-to-secure-a-nestjs-app"
    },
    {
        "location": "https://supertokens.com/blog/what-is-fido"
    },
    {
        "location": "https://supertokens.com/blog/authelia-alternatives"
    },
    {
        "location": "https://supertokens.com/blog/enterprise-sso"
    },
    {
        "location": "https://supertokens.com/blog/unified-login"
    },
    {
        "location": "https://supertokens.com/blog/user-authentication-in-node"
    },
    {
        "location": "https://supertokens.com/blog/7-common-iam-risks-and-how-to-avoid-them"
    },
    {
        "location": "https://supertokens.com/blog/flask-user-auth"
    },
    {
        "location": "https://supertokens.com/blog/multi-factor-authentication-examples"
    },
    {
        "location": "https://supertokens.com/blog/nextauth-alternatives"
    },
    {
        "location": "https://supertokens.com/blog/react-user-authentication"
    },
    {
        "location": "https://supertokens.com/blog/idp-auth"
    },
    {
        "location": "https://supertokens.com/blog/open-source-identity-management"
    },
    {
        "location": "https://supertokens.com/blog/iam-challenges"
    },
    {
        "location": "https://supertokens.com/blog/sso-implementation"
    },
    {
        "location": "https://supertokens.com/blog/9-sso-best-practices-to-strengthen-security-in-2024"
    },
    {
        "location": "https://supertokens.com/blog/django-user-authentication"
    },
    {
        "location": "https://supertokens.com/blog/keycloak-pricing"
    },
    {
        "location": "https://supertokens.com/blog/but-auth-is-hard"
    },
    {
        "location": "https://supertokens.com/blog/token-based-authentication-vs-session-based-authentication"
    },
    {
        "location": "https://supertokens.com/blog/how-to-implement-oidc-with-microsoft-entra-id"
    },
    {
        "location": "https://supertokens.com/blog/top-7-sso-benefits-for-enhanced-security-2024"
    },
    {
        "location": "https://supertokens.com/blog/token-based-authentication-in-api"
    },
    {
        "location": "https://supertokens.com/blog/identity-and-access-management-best-practices"
    },
    {
        "location": "https://supertokens.com/blog/indentity-and-access-management"
    },
    {
        "location": "https://supertokens.com/blog/identity-and-access-management-frameworks"
    },
    {
        "location": "https://supertokens.com/blog/identity-and-access-management-frameworks"
    },
    {
        "location": "https://supertokens.com/blog/7-authentik-alternatives-for-enhanced-identity-management-in-2024"
    },
    {
        "location": "https://supertokens.com/blog/session-based-authentication"
    },
    {
        "location": "https://supertokens.com/blog/8-benefits-of-identity-and-access-management-for-security"
    },
    {
        "location": "https://supertokens.com/blog/top-10-passwordless-authentication-solutions-in-2024"
    },
    {
        "location": "https://supertokens.com/blog/how-to-implement-identity-and-access-management"
    },
    {
        "location": "https://supertokens.com/blog/okta-alternatives"
    },
    {
        "location": "https://supertokens.com/blog/what-is-passwordless-authentication"
    },
    {
        "location": "https://supertokens.com/blog/choosing-the-right-authentication-provider"
    },
    {
        "location": "https://supertokens.com/blog/password-cracking-and-how-to-protect-against-them"
    },
    {
        "location": "https://supertokens.com/blog/identity-and-access-management-strategy"
    },
    {
        "location": "https://supertokens.com/blog/top-auth0-alternatives-in-2025"
    },
    {
        "location": "https://supertokens.com/blog/credential-management"
    },
    {
        "location": "https://supertokens.com/blog/mastering-nextjs-api-routes"
    },
    {
        "location": "https://supertokens.com/blog/enhancing-your-nextjs-application-with-middleware"
    },
    {
        "location": "https://supertokens.com/blog/pillars-of-a-ciam-strategy-secure-scale-and-personalize-customer-access"
    },
    {
        "location": "https://supertokens.com/blog/risk-based-authentication"
    },
    {
        "location": "https://supertokens.com/blog/what-is-passwordless-authentication"
    },
    {
        "location": "https://supertokens.com/blog/enumeration-attack"
    },
    {
        "location": "https://supertokens.com/blog/webhook-vs-api"
    },
    {
        "location": "https://supertokens.com/blog/multi-tenant-architecture"
    },
    {
        "location": "https://supertokens.com/blog/otp-bots"
    },
    {
        "location": "https://supertokens.com/blog/integrating-oauth-providers-for-seamless-authentication"
    },
    {
        "location": "https://supertokens.com/blog/top-8-identity-management-solutions-for-developers-and-businesses"
    },
    {
        "location": "https://supertokens.com/blog/cloud-based-authentication"
    },
    {
        "location": "https://supertokens.com/blog/2fa-services"
    },
    {
        "location": "https://supertokens.com/blog/nextjs-metadata"
    },
    {
        "location": "https://supertokens.com/blog/machine-to-machine-authentication"
    },
    {
        "location": "https://supertokens.com/blog/sim-swapping"
    },
    {
        "location": "https://supertokens.com/blog/auth0-pricing-the-complete-guide"
    },
    {
        "location": "https://supertokens.com/blog/okta-vs-onelogin"
    },
    {
        "location": "https://supertokens.com/blog/identity-and-access-management-tools"
    },
    {
        "location": "https://supertokens.com/blog/single-sign-on-examples"
    },
    {
        "location": "https://supertokens.com/blog/authelia-vs-keycloak"
    },
    {
        "location": "https://supertokens.com/blog/okta-vs-azure-ad"
    },
    {
<<<<<<< HEAD
        "location": "https://supertokens.com/blog/multi-factor-auth-cost"
=======
        "location": "https://supertokens.com/blog/phishing-resistant-mfa"
>>>>>>> 5cf20ecc
    }
]<|MERGE_RESOLUTION|>--- conflicted
+++ resolved
@@ -381,10 +381,9 @@
         "location": "https://supertokens.com/blog/okta-vs-azure-ad"
     },
     {
-<<<<<<< HEAD
         "location": "https://supertokens.com/blog/multi-factor-auth-cost"
-=======
+    },
+    {
         "location": "https://supertokens.com/blog/phishing-resistant-mfa"
->>>>>>> 5cf20ecc
     }
 ]