[
    {
        "location": "https://supertokens.com/blog/auth0-alternatives-auth0-vs-okta-vs-cognito-vs-supertokens"
    },
    {
        "location": "https://supertokens.com/blog/supertokens-2022-year-in-review"
    },
    {
        "location": "https://supertokens.com/blog/5-tips-for-optimizing-your-react-apps-performance"
    },
    {
        "location": "https://supertokens.com/blog/what-do-pre-built-authentication-ui-tools-look-like"
    },
    {
        "location": "https://supertokens.com/blog/creating-great-authentication-experiences-with-custom-ui"
    },
    {
        "location": "https://supertokens.com/blog/self-hosted-authentication"
    },
    {
        "location": "https://supertokens.com/blog/implementing-the-right-email-verification-flow"
    },
    {
        "location": "https://supertokens.com/blog/a-guide-to-implementing-passwordless-login"
    },
    {
        "location": "https://supertokens.com/blog/oauth-2-vs-session-management"
    },
    {
        "location": "https://supertokens.com/blog/django-bootstrap-login-template"
    },
    {
        "location": "https://supertokens.com/blog/learnings-from-revamping-supertokens"
    },
    {
        "location": "https://supertokens.com/blog/testing-sso-implementation"
    },
    {
        "location": "https://supertokens.com/blog/oauth-vs-oidc"
    },
    {
        "location": "https://supertokens.com/blog/ory-vs-keycloak-vs-supertokens"
    },
    {
        "location": "https://supertokens.com/blog/migrating-users-without-downtime-in-your-service"
    },
    {
        "location": "https://supertokens.com/blog/saml-vs-oauth"
    },
    {
        "location": "https://supertokens.com/blog/authentication-vs-authorization"
    },
    {
        "location": "https://supertokens.com/blog/understanding-jwks"
    },
    {
        "location": "https://supertokens.com/blog/understanding-hashicorp-business-source-license"
    },
    {
        "location": "https://supertokens.com/blog/url-vs-uri"
    },
    {
        "location": "https://supertokens.com/blog/http-error-codes-401-vs-403"
    },
    {
        "location": "https://supertokens.com/blog/what-is-ldap"
    },
    {
        "location": "https://supertokens.com/blog/how-we-cut-our-aws-costs"
    },
    {
        "location": "https://supertokens.com/blog/how-to-create-an-invite-only-auth-flow"
    },
    {
        "location": "https://supertokens.com/blog/how-we-cut-our-aws-costs-part-2"
    },
    {
        "location": "https://supertokens.com/blog/adding-login-to-your-nextjs-app-using-the-app-directory-and-supertokens"
    },
    {
        "location": "https://supertokens.com/blog/access-control-for-modern-web-applications"
    },
    {
        "location": "https://supertokens.com/blog/totp-why-you-need-it-and-how-it-works"
    },
    {
        "location": "https://supertokens.com/blog/multi-tenancy-in-2024"
    },
    {
        "location": "https://supertokens.com/blog/benefits-of-multi-factor-authentication"
    },
    {
        "location": "https://supertokens.com/blog/demystifying-saml"
    },
    {
        "location": "https://supertokens.com/blog/localstorage-vs-sessionstorage"
    },
    {
        "location": "https://supertokens.com/blog/what-is-credential-stuffing"
    },
    {
        "location": "https://supertokens.com/blog/understanding-captcha"
    },
    {
        "location": "https://supertokens.com/blog/what-is-scim-provisioning"
    },
    {
        "location": "https://supertokens.com/blog/what-is-zero-trust"
    },
    {
        "location": "https://supertokens.com/blog/authorization-code-flow-with-pkce"
    },
    {
        "location": "https://supertokens.com/blog/otp-vs-totp-vs-hotp"
    },
    {
        "location": "https://supertokens.com/blog/phishing-attacks-in-2024"
    },
    {
        "location": "https://supertokens.com/blog/openid-connect-vs-oauth2"
    },
    {
        "location": "https://supertokens.com/blog/openid-connect-vs-oauth2"
    },
    {
        "location": "https://supertokens.com/blog/types-of-authentication"
    },
    {
        "location": "https://supertokens.com/blog/mfa-best-practices"
    },
    {
        "location": "https://supertokens.com/blog/what-is-cross-site-request-forgery"
    },
    {
        "location": "https://supertokens.com/blog/what-is-tls"
    },
    {
        "location": "https://supertokens.com/blog/token-based-authentication"
    },
    {
        "location": "https://supertokens.com/blog/two-factor-authentication-providers"
    },
    {
        "location": "https://supertokens.com/blog/social-login"
    },
    {
        "location": "https://supertokens.com/blog/oauth"
    },
    {
        "location": "https://supertokens.com/blog/oauth-token"
    },
    {
        "location": "https://supertokens.com/blog/oauth-grant-types"
    },
    {
        "location": "https://supertokens.com/blog/how-does-oauth-work"
    },
    {
        "location": "https://supertokens.com/blog/sso-authentication"
    },
    {
        "location": "https://supertokens.com/blog/sso-provider"
    },
    {
        "location": "https://supertokens.com/blog/cognito-alternatives"
    },
    {
        "location": "https://supertokens.com/blog/stytch-alternatives"
    },
    {
        "location": "https://supertokens.com/blog/auth0-alternatives"
    },
    {
        "location": "https://supertokens.com/blog/supertokens-vs-auth0"
    },
    {
        "location": "https://supertokens.com/blog/keycloak-alternatives"
    },
    {
        "location": "https://supertokens.com/blog/clerk-alternatives"
    },
    {
        "location": "https://supertokens.com/blog/anomaly-detection-with-supertokens"
    },
    {
        "location": "https://supertokens.com/blog/hacktoberfest-supertokens"
    },
    {
        "location": "https://supertokens.com/blog/keycloak-vs-okta"
    },
    {
        "location": "https://supertokens.com/blog/auth0-vs-clerk"
    },
    {
        "location": "https://supertokens.com/blog/customer-retrospective"
    },
    {
        "location": "https://supertokens.com/blog/authentik-vs-keycloak"
    },
    {
        "location": "https://supertokens.com/blog/how-to-secure-a-nestjs-app"
    },
    {
        "location": "https://supertokens.com/blog/what-is-fido"
    },
    {
        "location": "https://supertokens.com/blog/authelia-alternatives"
    },
    {
        "location": "https://supertokens.com/blog/enterprise-sso"
    },
    {
        "location": "https://supertokens.com/blog/unified-login"
    },
    {
        "location": "https://supertokens.com/blog/user-authentication-in-node"
    },
    {
        "location": "https://supertokens.com/blog/7-common-iam-risks-and-how-to-avoid-them"
    },
    {
        "location": "https://supertokens.com/blog/flask-user-auth"
    },
    {
        "location": "https://supertokens.com/blog/multi-factor-authentication-examples"
    },
    {
        "location": "https://supertokens.com/blog/nextauth-alternatives"
    },
    {
        "location": "https://supertokens.com/blog/react-user-authentication"
    },
    {
        "location": "https://supertokens.com/blog/idp-auth"
    },
    {
        "location": "https://supertokens.com/blog/open-source-identity-management"
    },
    {
        "location": "https://supertokens.com/blog/iam-challenges"
    },
    {
        "location": "https://supertokens.com/blog/sso-implementation"
    },
    {
        "location": "https://supertokens.com/blog/9-sso-best-practices-to-strengthen-security-in-2024"
    },
    {
        "location": "https://supertokens.com/blog/django-user-authentication"
    },
    {
        "location": "https://supertokens.com/blog/keycloak-pricing"
    },
    {
        "location": "https://supertokens.com/blog/but-auth-is-hard"
    },
    {
        "location": "https://supertokens.com/blog/token-based-authentication-vs-session-based-authentication"
    },
    {
        "location": "https://supertokens.com/blog/how-to-implement-oidc-with-microsoft-entra-id"
    },
    {
        "location": "https://supertokens.com/blog/top-7-sso-benefits-for-enhanced-security-2024"
    },
    {
        "location": "https://supertokens.com/blog/token-based-authentication-in-api"
    },
    {
        "location": "https://supertokens.com/blog/identity-and-access-management-best-practices"
    },
    {
        "location": "https://supertokens.com/blog/indentity-and-access-management"
    },
    {
        "location": "https://supertokens.com/blog/identity-and-access-management-frameworks"
    },
    {
        "location": "https://supertokens.com/blog/identity-and-access-management-frameworks"
    },
    {
        "location": "https://supertokens.com/blog/7-authentik-alternatives-for-enhanced-identity-management-in-2024"
    },
    {
        "location": "https://supertokens.com/blog/session-based-authentication"
    },
    {
        "location": "https://supertokens.com/blog/8-benefits-of-identity-and-access-management-for-security"
    },
    {
        "location": "https://supertokens.com/blog/top-10-passwordless-authentication-solutions-in-2024"
    },
    {
        "location": "https://supertokens.com/blog/how-to-implement-identity-and-access-management"
    },
    {
        "location": "https://supertokens.com/blog/okta-alternatives"
    },
    {
        "location": "https://supertokens.com/blog/what-is-passwordless-authentication"
    },
    {
        "location": "https://supertokens.com/blog/choosing-the-right-authentication-provider"
    },
    {
        "location": "https://supertokens.com/blog/password-cracking-and-how-to-protect-against-them"
    },
    {
        "location": "https://supertokens.com/blog/identity-and-access-management-strategy"
    },
    {
<<<<<<< HEAD
        "location": "https://supertokens.com/blog/biometric-auth"
=======
        "location": "https://supertokens.com/blog/firebase-pricing"
    },
    {
        "location": "https://supertokens.com/blog/why-startups-cant-afford-weak-auth"
    },
    {
        "location": "https://supertokens.com/blog/stytch-pricing"
    },
    {
        "location": "https://supertokens.com/blog/what-is-an-identity-provider"
    },
    {
        "location": "https://supertokens.com/blog/what-is-b2b-iam"
    },
    {
        "location": "https://supertokens.com/blog/descope-pricing"
    },
    {
        "location": "https://supertokens.com/blog/rs256-vs-hs256"
    },
    {
        "location": "https://supertokens.com/blog/ping-identity"
    },
    {
        "location": "https://supertokens.com/blog/auth-saas"
    },
    {
        "location": "https://supertokens.com/blog/top-auth0-alternatives-in-2025"
    },
    {
        "location": "https://supertokens.com/blog/credential-management"
    },
    {
        "location": "https://supertokens.com/blog/mastering-nextjs-api-routes"
    },
    {
        "location": "https://supertokens.com/blog/enhancing-your-nextjs-application-with-middleware"
    },
    {
        "location": "https://supertokens.com/blog/pillars-of-a-ciam-strategy-secure-scale-and-personalize-customer-access"
    },
    {
        "location": "https://supertokens.com/blog/risk-based-authentication"
    },
    {
        "location": "https://supertokens.com/blog/what-is-passwordless-authentication"
    },
    {
        "location": "https://supertokens.com/blog/firebase-alternatives"
    },
    {
        "location": "https://supertokens.com/blog/enumeration-attack"
    },
    {
        "location": "https://supertokens.com/blog/webhook-vs-api"
    },
    {
        "location": "https://supertokens.com/blog/multi-tenant-architecture"
    },
    {
        "location": "https://supertokens.com/blog/otp-bots"
    },
    {
        "location": "https://supertokens.com/blog/integrating-oauth-providers-for-seamless-authentication"
    },
    {
        "location": "https://supertokens.com/blog/top-8-identity-management-solutions-for-developers-and-businesses"
    },
    {
        "location": "https://supertokens.com/blog/cloud-based-authentication"
    },
    {
        "location": "https://supertokens.com/blog/2fa-services"
    },
    {
        "location": "https://supertokens.com/blog/nextjs-metadata"
    },
    {
        "location": "https://supertokens.com/blog/machine-to-machine-authentication"
    },
    {
        "location": "https://supertokens.com/blog/sim-swapping"
    },
    {
        "location": "https://supertokens.com/blog/auth0-pricing-the-complete-guide"
    },
    {
        "location": "https://supertokens.com/blog/okta-vs-onelogin"
    },
    {
        "location": "https://supertokens.com/blog/identity-and-access-management-tools"
    },
    {
        "location": "https://supertokens.com/blog/single-sign-on-examples"
    },
    {
        "location": "https://supertokens.com/blog/authelia-vs-keycloak"
    },
    {
        "location": "https://supertokens.com/blog/okta-vs-azure-ad"
    },
    {
        "location": "https://supertokens.com/blog/multi-factor-auth-cost"
    },
    {
        "location": "https://supertokens.com/blog/phishing-resistant-mfa"
    },
    {
        "location": "https://supertokens.com/blog/lambda-authorizers"
    },
    {
        "location": "https://supertokens.com/blog/revamping-onboarding"
    },
    {
        "location": "https://supertokens.com/blog/supertokens-extensions"
    },
    {
        "location": "https://supertokens.com/blog/angular-authentication"
    },
    {
        "location": "https://supertokens.com/blog/rethinking-documentation"
    },
    {
        "location": "https://supertokens.com/blog/cli-overhaul"
    },
    {
        "location": "https://supertokens.com/blog/supertokens-mcp-toolkit"
    },
    {
        "location": "https://supertokens.com/blog/passkeys-vs-passwords"
    },
    {
        "location": "https://supertokens.com/blog/how-to-integrate-clerk-with-supabase"
    },
    {
        "location": "https://supertokens.com/blog/sso-providers"
    },
    {
        "location": "https://supertokens.com/blog/launch-week-1-recap"
    },
    {
        "location": "https://supertokens.com/blog/cors-errors"
>>>>>>> 51289627
    }
]<|MERGE_RESOLUTION|>--- conflicted
+++ resolved
@@ -309,9 +309,9 @@
         "location": "https://supertokens.com/blog/identity-and-access-management-strategy"
     },
     {
-<<<<<<< HEAD
         "location": "https://supertokens.com/blog/biometric-auth"
-=======
+    },
+    {    
         "location": "https://supertokens.com/blog/firebase-pricing"
     },
     {
@@ -454,6 +454,5 @@
     },
     {
         "location": "https://supertokens.com/blog/cors-errors"
->>>>>>> 51289627
     }
 ]