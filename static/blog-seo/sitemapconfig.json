--- conflicted
+++ resolved
@@ -309,11 +309,12 @@
         "location": "https://supertokens.com/blog/identity-and-access-management-strategy"
     },
     {
-<<<<<<< HEAD
         "location": "https://supertokens.com/blog/ping-identity"
-=======
+    },
+    {
+
         "location": "https://supertokens.com/blog/auth-saas"
->>>>>>> d18a089a
+
     },
     {
         "location": "https://supertokens.com/blog/top-auth0-alternatives-in-2025"
