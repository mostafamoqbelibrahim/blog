--- conflicted
+++ resolved
@@ -222,9 +222,9 @@
         "location": "https://supertokens.com/blog/flask-user-auth"
     },
     {
-<<<<<<< HEAD
         "location": "https://supertokens.com/blog/nextauth-alternatives"
-=======
+    },
+    {
         "location": "https://supertokens.com/blog/react-user-authentication"
     },
     {
@@ -343,6 +343,5 @@
     },
     {
         "location": "https://supertokens.com/blog/okta-vs-onelogin"
->>>>>>> 231a6341
     }
 ]