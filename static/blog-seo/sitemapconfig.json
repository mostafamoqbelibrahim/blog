--- conflicted
+++ resolved
@@ -309,9 +309,9 @@
         "location": "https://supertokens.com/blog/identity-and-access-management-strategy"
     },
     {
-<<<<<<< HEAD
         "location": "https://supertokens.com/blog/auth0-vs-fusionauth"
-=======
+    },
+    {    
         "location": "https://supertokens.com/blog/oidc-vs-saml"
     },
     {
@@ -472,6 +472,5 @@
     },
     {
         "location": "https://supertokens.com/blog/yubikeys"
->>>>>>> a8a77cd8
     }
 ]