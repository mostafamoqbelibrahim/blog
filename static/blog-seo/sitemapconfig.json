[
    {
        "location": "https://supertokens.com/blog/auth0-alternatives-auth0-vs-okta-vs-cognito-vs-supertokens"
    },
    {
        "location": "https://supertokens.com/blog/supertokens-2022-year-in-review"
    },
    {
        "location": "https://supertokens.com/blog/5-tips-for-optimizing-your-react-apps-performance"
    },
    {
        "location": "https://supertokens.com/blog/what-do-pre-built-authentication-ui-tools-look-like"
    },
    {
        "location": "https://supertokens.com/blog/creating-great-authentication-experiences-with-custom-ui"
    },
    {
        "location": "https://supertokens.com/blog/self-hosted-authentication"
    },
    {
        "location": "https://supertokens.com/blog/implementing-the-right-email-verification-flow"
    },
    {
        "location": "https://supertokens.com/blog/a-guide-to-implementing-passwordless-login"
    },
    {
        "location": "https://supertokens.com/blog/oauth-2-vs-session-management"
    },
    {
        "location": "https://supertokens.com/blog/django-bootstrap-login-template"
    },
    {
        "location": "https://supertokens.com/blog/learnings-from-revamping-supertokens"
    },
    {
        "location": "https://supertokens.com/blog/testing-sso-implementation"
    },
    {
        "location": "https://supertokens.com/blog/oauth-vs-oidc"
    },
    {
        "location": "https://supertokens.com/blog/ory-vs-keycloak-vs-supertokens"
    },
    {
        "location": "https://supertokens.com/blog/migrating-users-without-downtime-in-your-service"
    },
    {
        "location": "https://supertokens.com/blog/saml-vs-oauth"
    },
    {
        "location": "https://supertokens.com/blog/authentication-vs-authorization"
    },
    {
        "location": "https://supertokens.com/blog/understanding-jwks"
    },
    {
        "location": "https://supertokens.com/blog/understanding-hashicorp-business-source-license"
    },
    {
        "location": "https://supertokens.com/blog/url-vs-uri"
    },
    {
        "location": "https://supertokens.com/blog/http-error-codes-401-vs-403"
    },
    {
        "location": "https://supertokens.com/blog/what-is-ldap"
    },
    {
        "location": "https://supertokens.com/blog/how-we-cut-our-aws-costs"
    },
    {
        "location": "https://supertokens.com/blog/how-to-create-an-invite-only-auth-flow"
    },
    {
        "location": "https://supertokens.com/blog/how-we-cut-our-aws-costs-part-2"
    },
    {
        "location": "https://supertokens.com/blog/adding-login-to-your-nextjs-app-using-the-app-directory-and-supertokens"
    },
    {
        "location": "https://supertokens.com/blog/access-control-for-modern-web-applications"
    },
    {
        "location": "https://supertokens.com/blog/totp-why-you-need-it-and-how-it-works"
    },
    {
        "location": "https://supertokens.com/blog/multi-tenancy-in-2024"
    },
    {
        "location": "https://supertokens.com/blog/benefits-of-multi-factor-authentication"
    },
    {
        "location": "https://supertokens.com/blog/demystifying-saml"
    },
    {
        "location": "https://supertokens.com/blog/localstorage-vs-sessionstorage"
    },
    {
        "location": "https://supertokens.com/blog/what-is-credential-stuffing"
    },
    {
        "location": "https://supertokens.com/blog/understanding-captcha"
    },
    {
        "location": "https://supertokens.com/blog/what-is-scim-provisioning"
    },
    {
        "location": "https://supertokens.com/blog/what-is-zero-trust"
    },
    {
        "location": "https://supertokens.com/blog/authorization-code-flow-with-pkce"
    },
    {
        "location": "https://supertokens.com/blog/otp-vs-totp-vs-hotp"
    },
    {
        "location": "https://supertokens.com/blog/phishing-attacks-in-2024"
    },
    {
        "location": "https://supertokens.com/blog/openid-connect-vs-oauth2"
    },
    {
        "location": "https://supertokens.com/blog/openid-connect-vs-oauth2"
    },
    {
        "location": "https://supertokens.com/blog/types-of-authentication"
    },
    {
        "location": "https://supertokens.com/blog/mfa-best-practices"
    },
    {
        "location": "https://supertokens.com/blog/what-is-cross-site-request-forgery"
    },
    {
        "location": "https://supertokens.com/blog/what-is-tls"
    },
    {
        "location": "https://supertokens.com/blog/token-based-authentication"
    },
    {
        "location": "https://supertokens.com/blog/two-factor-authentication-providers"
    },
    {
        "location": "https://supertokens.com/blog/social-login"
    },
    {
        "location": "https://supertokens.com/blog/oauth"
    },
    {
        "location": "https://supertokens.com/blog/oauth-token"
    },
    {
        "location": "https://supertokens.com/blog/oauth-grant-types"
    },
    {
        "location": "https://supertokens.com/blog/how-does-oauth-work"
    },
    {
        "location": "https://supertokens.com/blog/sso-authentication"
    },
    {
        "location": "https://supertokens.com/blog/sso-provider"
    },
    {
        "location": "https://supertokens.com/blog/cognito-alternatives"
    },
    {
        "location": "https://supertokens.com/blog/stytch-alternatives"
    },
    {
        "location": "https://supertokens.com/blog/auth0-alternatives"
    },
    {
        "location": "https://supertokens.com/blog/supertokens-vs-auth0"
    },
    {
        "location": "https://supertokens.com/blog/keycloak-alternatives"
    },
    {
        "location": "https://supertokens.com/blog/clerk-alternatives"
    },
    {
        "location": "https://supertokens.com/blog/anomaly-detection-with-supertokens"
    },
    {
        "location": "https://supertokens.com/blog/hacktoberfest-supertokens"
    },
    {
        "location": "https://supertokens.com/blog/keycloak-vs-okta"
    },
    {
        "location": "https://supertokens.com/blog/auth0-vs-clerk"
    },
    {
        "location": "https://supertokens.com/blog/customer-retrospective"
    },
    {
        "location": "https://supertokens.com/blog/authentik-vs-keycloak"
    },
    {
        "location": "https://supertokens.com/blog/how-to-secure-a-nestjs-app"
    },
    {
        "location": "https://supertokens.com/blog/what-is-fido"
    },
    {
        "location": "https://supertokens.com/blog/authelia-alternatives"
    },
    {
        "location": "https://supertokens.com/blog/enterprise-sso"
    },
    {
        "location": "https://supertokens.com/blog/unified-login"
    },
    {
        "location": "https://supertokens.com/blog/user-authentication-in-node"
    },
    {
        "location": "https://supertokens.com/blog/7-common-iam-risks-and-how-to-avoid-them"
    },
    {
        "location": "https://supertokens.com/blog/flask-user-auth"
    },
    {
        "location": "https://supertokens.com/blog/multi-factor-authentication-examples"
    },
    {
        "location": "https://supertokens.com/blog/nextauth-alternatives"
    },
    {
        "location": "https://supertokens.com/blog/react-user-authentication"
    },
    {
        "location": "https://supertokens.com/blog/idp-auth"
    },
    {
        "location": "https://supertokens.com/blog/open-source-identity-management"
    },
    {
        "location": "https://supertokens.com/blog/iam-challenges"
    },
    {
        "location": "https://supertokens.com/blog/sso-implementation"
    },
    {
        "location": "https://supertokens.com/blog/9-sso-best-practices-to-strengthen-security-in-2024"
    },
    {
        "location": "https://supertokens.com/blog/django-user-authentication"
    },
    {
        "location": "https://supertokens.com/blog/keycloak-pricing"
    },
    {
        "location": "https://supertokens.com/blog/but-auth-is-hard"
    },
    {
        "location": "https://supertokens.com/blog/token-based-authentication-vs-session-based-authentication"
    },
    {
        "location": "https://supertokens.com/blog/how-to-implement-oidc-with-microsoft-entra-id"
    },
    {
        "location": "https://supertokens.com/blog/top-7-sso-benefits-for-enhanced-security-2024"
    },
    {
        "location": "https://supertokens.com/blog/token-based-authentication-in-api"
    },
    {
        "location": "https://supertokens.com/blog/identity-and-access-management-best-practices"
    },
    {
        "location": "https://supertokens.com/blog/indentity-and-access-management"
    },
    {
        "location": "https://supertokens.com/blog/identity-and-access-management-frameworks"
    },
    {
        "location": "https://supertokens.com/blog/identity-and-access-management-frameworks"
    },
    {
        "location": "https://supertokens.com/blog/7-authentik-alternatives-for-enhanced-identity-management-in-2024"
    },
    {
        "location": "https://supertokens.com/blog/session-based-authentication"
    },
    {
        "location": "https://supertokens.com/blog/8-benefits-of-identity-and-access-management-for-security"
    },
    {
        "location": "https://supertokens.com/blog/top-10-passwordless-authentication-solutions-in-2024"
    },
    {
        "location": "https://supertokens.com/blog/how-to-implement-identity-and-access-management"
    },
    {
        "location": "https://supertokens.com/blog/okta-alternatives"
    },
    {
        "location": "https://supertokens.com/blog/what-is-passwordless-authentication"
    },
    {
        "location": "https://supertokens.com/blog/choosing-the-right-authentication-provider"
    },
    {
        "location": "https://supertokens.com/blog/password-cracking-and-how-to-protect-against-them"
    },
    {
        "location": "https://supertokens.com/blog/identity-and-access-management-strategy"
    },
    {
<<<<<<< HEAD
        "location": "https://supertokens.com/blog/supertokens-on-vercel"
=======
        "location": "https://supertokens.com/blog/stytch-vs-auth0"
    },
    {
      "location": "https://supertokens.com/blog/auth0-vs-fusionauth"
    },
    {
        "location": "https://supertokens.com/blog/workos-alternatives"
>>>>>>> 14b01172
    },
    {    
        "location": "https://supertokens.com/blog/biometric-auth"
    },
    {
      "location": "https://supertokens.com/blog/solidjs-auth"
    },
    {    
        "location": "https://supertokens.com/blog/biometric-auth"
    },
    {
        "location": "https://supertokens.com/blog/oidc-vs-saml"
    },
    {
        "location": "https://supertokens.com/blog/add-mfa-to-nextjs"
    },
    {
        "location": "https://supertokens.com/blog/oauth-grant-types-explained"
    },
    {
        "location": "https://supertokens.com/blog/firebase-pricing"
    },
    {
        "location": "https://supertokens.com/blog/why-startups-cant-afford-weak-auth"
    },
    {
        "location": "https://supertokens.com/blog/stytch-pricing"
    },
    {
        "location": "https://supertokens.com/blog/what-is-an-identity-provider"
    },
    {
        "location": "https://supertokens.com/blog/what-is-b2b-iam"
    },
    {
        "location": "https://supertokens.com/blog/descope-pricing"
    },
    {
        "location": "https://supertokens.com/blog/rs256-vs-hs256"
    },
    {
        "location": "https://supertokens.com/blog/ping-identity"
    },
    {
        "location": "https://supertokens.com/blog/auth-saas"
    },
    {
        "location": "https://supertokens.com/blog/top-auth0-alternatives-in-2025"
    },
    {
        "location": "https://supertokens.com/blog/credential-management"
    },
    {
        "location": "https://supertokens.com/blog/mastering-nextjs-api-routes"
    },
    {
        "location": "https://supertokens.com/blog/enhancing-your-nextjs-application-with-middleware"
    },
    {
        "location": "https://supertokens.com/blog/pillars-of-a-ciam-strategy-secure-scale-and-personalize-customer-access"
    },
    {
        "location": "https://supertokens.com/blog/risk-based-authentication"
    },
    {
        "location": "https://supertokens.com/blog/what-is-passwordless-authentication"
    },
    {
        "location": "https://supertokens.com/blog/firebase-alternatives"
    },
    {
        "location": "https://supertokens.com/blog/enumeration-attack"
    },
    {
        "location": "https://supertokens.com/blog/webhook-vs-api"
    },
    {
        "location": "https://supertokens.com/blog/multi-tenant-architecture"
    },
    {
        "location": "https://supertokens.com/blog/otp-bots"
    },
    {
        "location": "https://supertokens.com/blog/integrating-oauth-providers-for-seamless-authentication"
    },
    {
        "location": "https://supertokens.com/blog/top-8-identity-management-solutions-for-developers-and-businesses"
    },
    {
        "location": "https://supertokens.com/blog/cloud-based-authentication"
    },
    {
        "location": "https://supertokens.com/blog/2fa-services"
    },
    {
        "location": "https://supertokens.com/blog/nextjs-metadata"
    },
    {
        "location": "https://supertokens.com/blog/machine-to-machine-authentication"
    },
    {
        "location": "https://supertokens.com/blog/sim-swapping"
    },
    {
        "location": "https://supertokens.com/blog/auth0-pricing-the-complete-guide"
    },
    {
        "location": "https://supertokens.com/blog/okta-vs-onelogin"
    },
    {
        "location": "https://supertokens.com/blog/identity-and-access-management-tools"
    },
    {
        "location": "https://supertokens.com/blog/single-sign-on-examples"
    },
    {
        "location": "https://supertokens.com/blog/authelia-vs-keycloak"
    },
    {
        "location": "https://supertokens.com/blog/okta-vs-azure-ad"
    },
    {
        "location": "https://supertokens.com/blog/multi-factor-auth-cost"
    },
    {
        "location": "https://supertokens.com/blog/phishing-resistant-mfa"
    },
    {
        "location": "https://supertokens.com/blog/lambda-authorizers"
    },
    {
        "location": "https://supertokens.com/blog/revamping-onboarding"
    },
    {
        "location": "https://supertokens.com/blog/supertokens-extensions"
    },
    {
        "location": "https://supertokens.com/blog/angular-authentication"
    },
    {
        "location": "https://supertokens.com/blog/rethinking-documentation"
    },
    {
        "location": "https://supertokens.com/blog/cli-overhaul"
    },
    {
        "location": "https://supertokens.com/blog/supertokens-mcp-toolkit"
    },
    {
        "location": "https://supertokens.com/blog/passkeys-vs-passwords"
    },
    {
        "location": "https://supertokens.com/blog/how-to-integrate-clerk-with-supabase"
    },
    {
        "location": "https://supertokens.com/blog/sso-providers"
    },
    {
        "location": "https://supertokens.com/blog/launch-week-1-recap"
    },
    {
        "location": "https://supertokens.com/blog/cors-errors"
    },
    {
        "location": "https://supertokens.com/blog/webauthn-explained"
    },
    {
        "location": "https://supertokens.com/blog/launch-week-02-open-source-auth-plugins"
    },
    {
        "location": "https://supertokens.com/blog/magiclinks"
    },
    {
        "location": "https://supertokens.com/blog/yubikeys"
    },
    {
        "location": "https://supertokens.com/blog/authentication-protocols"
    },
    {
        "location": "https://supertokens.com/blog/gemini-phishing-attack"
    }
]<|MERGE_RESOLUTION|>--- conflicted
+++ resolved
@@ -309,9 +309,12 @@
         "location": "https://supertokens.com/blog/identity-and-access-management-strategy"
     },
     {
-<<<<<<< HEAD
         "location": "https://supertokens.com/blog/supertokens-on-vercel"
-=======
+    },
+    {    
+        "location": "https://supertokens.com/blog/biometric-auth"
+    },
+    {
         "location": "https://supertokens.com/blog/stytch-vs-auth0"
     },
     {
@@ -319,7 +322,6 @@
     },
     {
         "location": "https://supertokens.com/blog/workos-alternatives"
->>>>>>> 14b01172
     },
     {    
         "location": "https://supertokens.com/blog/biometric-auth"
