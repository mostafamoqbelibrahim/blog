[
    {
        "location": "https://supertokens.com/blog/auth0-alternatives-auth0-vs-okta-vs-cognito-vs-supertokens"
    },
    {
        "location": "https://supertokens.com/blog/supertokens-2022-year-in-review"
    },
    {
        "location": "https://supertokens.com/blog/5-tips-for-optimizing-your-react-apps-performance"
    },
    {
        "location": "https://supertokens.com/blog/what-do-pre-built-authentication-ui-tools-look-like"
    },
    {
        "location": "https://supertokens.com/blog/creating-great-authentication-experiences-with-custom-ui"
    },
    {
        "location": "https://supertokens.com/blog/self-hosted-authentication"
    },
    {
        "location": "https://supertokens.com/blog/implementing-the-right-email-verification-flow"
    },
    {
        "location": "https://supertokens.com/blog/a-guide-to-implementing-passwordless-login"
    },
    {
        "location": "https://supertokens.com/blog/oauth-2-vs-session-management"
    },
    {
        "location": "https://supertokens.com/blog/django-bootstrap-login-template"
    },
    {
        "location": "https://supertokens.com/blog/learnings-from-revamping-supertokens"
    },
    {
        "location": "https://supertokens.com/blog/testing-sso-implementation"
    },
    {
        "location": "https://supertokens.com/blog/oauth-vs-oidc"
    },
    {
        "location": "https://supertokens.com/blog/ory-vs-keycloak-vs-supertokens"
    },
    {
        "location": "https://supertokens.com/blog/migrating-users-without-downtime-in-your-service"
    },
    {
        "location": "https://supertokens.com/blog/saml-vs-oauth"
    },
    {
        "location": "https://supertokens.com/blog/authentication-vs-authorization"
    },
    {
        "location": "https://supertokens.com/blog/understanding-jwks"
    },
    {
        "location": "https://supertokens.com/blog/understanding-hashicorp-business-source-license"
    },
    {
        "location": "https://supertokens.com/blog/url-vs-uri"
    },
    {
        "location": "https://supertokens.com/blog/http-error-codes-401-vs-403"
    },
    {
        "location": "https://supertokens.com/blog/what-is-ldap"
    },
    {
        "location": "https://supertokens.com/blog/how-we-cut-our-aws-costs"
    },
    {
        "location": "https://supertokens.com/blog/how-to-create-an-invite-only-auth-flow"
    },
    {
        "location": "https://supertokens.com/blog/how-we-cut-our-aws-costs-part-2"
    },
    {
        "location": "https://supertokens.com/blog/adding-login-to-your-nextjs-app-using-the-app-directory-and-supertokens"
    },
    {
        "location": "https://supertokens.com/blog/access-control-for-modern-web-applications"
    },
    {
        "location": "https://supertokens.com/blog/totp-why-you-need-it-and-how-it-works"
    },
    {
        "location": "https://supertokens.com/blog/multi-tenancy-in-2024"
    },
    {
        "location": "https://supertokens.com/blog/benefits-of-multi-factor-authentication"
    },
    {
        "location": "https://supertokens.com/blog/demystifying-saml"
    },
    {
        "location": "https://supertokens.com/blog/localstorage-vs-sessionstorage"
    },
    {
        "location": "https://supertokens.com/blog/what-is-credential-stuffing"
    },
    {
        "location": "https://supertokens.com/blog/understanding-captcha"
    },
    {
        "location": "https://supertokens.com/blog/what-is-scim-provisioning"
    },
    {
        "location": "https://supertokens.com/blog/what-is-zero-trust"
    },
    {
        "location": "https://supertokens.com/blog/authorization-code-flow-with-pkce"
    },
    {
        "location": "https://supertokens.com/blog/otp-vs-totp-vs-hotp"
    },
    {
        "location": "https://supertokens.com/blog/phishing-attacks-in-2024"
    },
    {
        "location": "https://supertokens.com/blog/openid-connect-vs-oauth2"
    },
    {
        "location": "https://supertokens.com/blog/openid-connect-vs-oauth2"
    },
    {
        "location": "https://supertokens.com/blog/types-of-authentication"
    },
    {
        "location": "https://supertokens.com/blog/mfa-best-practices"
    },
    {
        "location": "https://supertokens.com/blog/what-is-cross-site-request-forgery"
    },
    {
        "location": "https://supertokens.com/blog/what-is-tls"
    },
    {
        "location": "https://supertokens.com/blog/token-based-authentication"
    },
    {
        "location": "https://supertokens.com/blog/two-factor-authentication-providers"
    },
    {
        "location": "https://supertokens.com/blog/social-login"
    },
    {
        "location": "https://supertokens.com/blog/oauth"
    },
    {
        "location": "https://supertokens.com/blog/oauth-token"
    },
    {
        "location": "https://supertokens.com/blog/oauth-grant-types"
    },
    {
        "location": "https://supertokens.com/blog/how-does-oauth-work"
    },
    {
        "location": "https://supertokens.com/blog/sso-authentication"
    },
    {
        "location": "https://supertokens.com/blog/sso-provider"
    },
    {
        "location": "https://supertokens.com/blog/cognito-alternatives"
    },
    {
        "location": "https://supertokens.com/blog/stytch-alternatives"
    },
    {
        "location": "https://supertokens.com/blog/auth0-alternatives"
    },
    {
        "location": "https://supertokens.com/blog/supertokens-vs-auth0"
    },
    {
        "location": "https://supertokens.com/blog/keycloak-alternatives"
    },
    {
        "location": "https://supertokens.com/blog/clerk-alternatives"
    },
    {
        "location": "https://supertokens.com/blog/anomaly-detection-with-supertokens"
    },
    {
        "location": "https://supertokens.com/blog/hacktoberfest-supertokens"
    },
    {
        "location": "https://supertokens.com/blog/keycloak-vs-okta"
    },
    {
        "location": "https://supertokens.com/blog/auth0-vs-clerk"
    },
    {
        "location": "https://supertokens.com/blog/customer-retrospective"
    },
    {
        "location": "https://supertokens.com/blog/authentik-vs-keycloak"
    },
    {
        "location": "https://supertokens.com/blog/how-to-secure-a-nestjs-app"
    },
    {
        "location": "https://supertokens.com/blog/what-is-fido"
    },
    {
        "location": "https://supertokens.com/blog/authelia-alternatives"
    },
    {
        "location": "https://supertokens.com/blog/enterprise-sso"
    },
    {
        "location": "https://supertokens.com/blog/unified-login"
    },
    {
        "location": "https://supertokens.com/blog/user-authentication-in-node"
    },
    {
        "location": "https://supertokens.com/blog/7-common-iam-risks-and-how-to-avoid-them"
    },
    {
        "location": "https://supertokens.com/blog/flask-user-auth"
    },
    {
<<<<<<< HEAD
        "location": "https://supertokens.com/blog/multi-factor-authentication-examples"
=======
        "location": "https://supertokens.com/blog/react-user-authentication"
>>>>>>> 0f13f453
    },
    {
        "location": "https://supertokens.com/blog/idp-auth"
    },
    {
        "location": "https://supertokens.com/blog/open-source-identity-management"
    },
    {
        "location": "https://supertokens.com/blog/iam-challenges"
    },
    {
        "location": "https://supertokens.com/blog/sso-implementation"
    },
    {
        "location": "https://supertokens.com/blog/9-sso-best-practices-to-strengthen-security-in-2024"
    },
    {
        "location": "https://supertokens.com/blog/django-user-authentication"
    },
    {
        "location": "https://supertokens.com/blog/keycloak-pricing"
    },
    {
        "location": "https://supertokens.com/blog/but-auth-is-hard"
    },
    {
        "location": "https://supertokens.com/blog/token-based-authentication-vs-session-based-authentication"
    },
    {
        "location": "https://supertokens.com/blog/how-to-implement-oidc-with-microsoft-entra-id"
    },
    {
        "location": "https://supertokens.com/blog/top-7-sso-benefits-for-enhanced-security-2024"
    },
    {
        "location": "https://supertokens.com/blog/token-based-authentication-in-api"
    },
    {
        "location": "https://supertokens.com/blog/identity-and-access-management-best-practices"
    },
    {
        "location": "https://supertokens.com/blog/indentity-and-access-management"
    },
    {
        "location": "https://supertokens.com/blog/identity-and-access-management-frameworks"
    },
    {
        "location": "https://supertokens.com/blog/identity-and-access-management-frameworks"
    },
    {
        "location": "https://supertokens.com/blog/7-authentik-alternatives-for-enhanced-identity-management-in-2024"
    },
    {
        "location": "https://supertokens.com/blog/session-based-authentication"
    },
    {
        "location": "https://supertokens.com/blog/8-benefits-of-identity-and-access-management-for-security"
    },
    {
        "location": "https://supertokens.com/blog/top-10-passwordless-authentication-solutions-in-2024"
    },
    {
        "location": "https://supertokens.com/blog/how-to-implement-identity-and-access-management"
    },
    {
        "location": "https://supertokens.com/blog/okta-alternatives"
    },
    {
        "location": "https://supertokens.com/blog/what-is-passwordless-authentication"
    },
    {
        "location": "https://supertokens.com/blog/choosing-the-right-authentication-provider"
    },
    {
        "location": "https://supertokens.com/blog/password-cracking-and-how-to-protect-against-them"
    },
    {
        "location": "https://supertokens.com/blog/identity-and-access-management-strategy"
    },
    {
        "location": "https://supertokens.com/blog/risk-based-authentication"
    },
    {
        "location": "https://supertokens.com/blog/what-is-passwordless-authentication"
    },
    {
        "location": "https://supertokens.com/blog/webhook-vs-api"
    },
    {
        "location": "https://supertokens.com/blog/multi-tenant-architecture"
    },
    {
        "location": "https://supertokens.com/blog/otp-bots"
    },
    {
        "location": "https://supertokens.com/blog/integrating-oauth-providers-for-seamless-authentication"
    },
    {
        "location": "https://supertokens.com/blog/top-8-identity-management-solutions-for-developers-and-businesses"
    },
    {
        "location": "https://supertokens.com/blog/nextjs-metadata"
    },
    {
        "location": "https://supertokens.com/blog/sim-swapping"
    }, {
        "location":"https://supertokens.com/blog/auth0-pricing-the-complete-guide"
    }
]<|MERGE_RESOLUTION|>--- conflicted
+++ resolved
@@ -222,11 +222,10 @@
         "location": "https://supertokens.com/blog/flask-user-auth"
     },
     {
-<<<<<<< HEAD
         "location": "https://supertokens.com/blog/multi-factor-authentication-examples"
-=======
+    },
+    {
         "location": "https://supertokens.com/blog/react-user-authentication"
->>>>>>> 0f13f453
     },
     {
         "location": "https://supertokens.com/blog/idp-auth"
