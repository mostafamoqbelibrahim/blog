[
    {
        "location": "https://supertokens.com/blog/auth0-alternatives-auth0-vs-okta-vs-cognito-vs-supertokens"
    },
    {
        "location": "https://supertokens.com/blog/supertokens-2022-year-in-review"
    },
    {
        "location": "https://supertokens.com/blog/5-tips-for-optimizing-your-react-apps-performance"
    },
    {
        "location": "https://supertokens.com/blog/what-do-pre-built-authentication-ui-tools-look-like"
    },
    {
        "location": "https://supertokens.com/blog/creating-great-authentication-experiences-with-custom-ui"
    },
    {
        "location": "https://supertokens.com/blog/self-hosted-authentication"
    },
    {
        "location": "https://supertokens.com/blog/implementing-the-right-email-verification-flow"
    },
    {
        "location": "https://supertokens.com/blog/a-guide-to-implementing-passwordless-login"
    },
    {
        "location": "https://supertokens.com/blog/oauth-2-vs-session-management"
    },
    {
        "location": "https://supertokens.com/blog/django-bootstrap-login-template"
    },
    {
        "location": "https://supertokens.com/blog/learnings-from-revamping-supertokens"
    },
    {
        "location": "https://supertokens.com/blog/testing-sso-implementation"
    },
    {
        "location": "https://supertokens.com/blog/oauth-vs-oidc"
    },
    {
        "location": "https://supertokens.com/blog/ory-vs-keycloak-vs-supertokens"
    },
    {
        "location": "https://supertokens.com/blog/migrating-users-without-downtime-in-your-service"
    },
    {
        "location": "https://supertokens.com/blog/saml-vs-oauth"
    },
    {
        "location": "https://supertokens.com/blog/authentication-vs-authorization"
    },
    {
        "location": "https://supertokens.com/blog/understanding-jwks"
    },
    {
        "location": "https://supertokens.com/blog/understanding-hashicorp-business-source-license"
    },
    {
        "location": "https://supertokens.com/blog/url-vs-uri"
    },
    {
        "location": "https://supertokens.com/blog/http-error-codes-401-vs-403"
    },
    {
        "location": "https://supertokens.com/blog/what-is-ldap"
    },
    {
        "location": "https://supertokens.com/blog/how-we-cut-our-aws-costs"
    },
    {
        "location": "https://supertokens.com/blog/how-to-create-an-invite-only-auth-flow"
    },
    {
        "location": "https://supertokens.com/blog/how-we-cut-our-aws-costs-part-2"
    },
    {
        "location": "https://supertokens.com/blog/adding-login-to-your-nextjs-app-using-the-app-directory-and-supertokens"
    },
    {
        "location": "https://supertokens.com/blog/access-control-for-modern-web-applications"
    },
    {
        "location": "https://supertokens.com/blog/totp-why-you-need-it-and-how-it-works"
    },
    {
        "location": "https://supertokens.com/blog/multi-tenancy-in-2024"
    },
    {
        "location": "https://supertokens.com/blog/benefits-of-multi-factor-authentication"
    },
    {
        "location": "https://supertokens.com/blog/demystifying-saml"
    },
    {
        "location": "https://supertokens.com/blog/localstorage-vs-sessionstorage"
    },
    {
        "location": "https://supertokens.com/blog/what-is-credential-stuffing"
    },
    {
        "location": "https://supertokens.com/blog/understanding-captcha"
    },
    {
        "location": "https://supertokens.com/blog/what-is-scim-provisioning"
    },
    {
        "location": "https://supertokens.com/blog/what-is-zero-trust"
    },
    {
        "location": "https://supertokens.com/blog/authorization-code-flow-with-pkce"
    },
    {
        "location": "https://supertokens.com/blog/otp-vs-totp-vs-hotp"
    },
    {
        "location": "https://supertokens.com/blog/phishing-attacks-in-2024"
    },
    {
        "location": "https://supertokens.com/blog/openid-connect-vs-oauth2"
    },
    {
        "location": "https://supertokens.com/blog/openid-connect-vs-oauth2"
    },
    {
        "location": "https://supertokens.com/blog/types-of-authentication"
    },
    {
        "location": "https://supertokens.com/blog/mfa-best-practices"
    },
    {
        "location": "https://supertokens.com/blog/what-is-cross-site-request-forgery"
    },
    {
        "location": "https://supertokens.com/blog/what-is-tls"
    },
    {
        "location": "https://supertokens.com/blog/token-based-authentication"
    },
    {
        "location": "https://supertokens.com/blog/two-factor-authentication-providers"
    },
    {
        "location": "https://supertokens.com/blog/social-login"
    },
    {
        "location": "https://supertokens.com/blog/oauth"
    },
    {
        "location": "https://supertokens.com/blog/oauth-token"
    },
    {
        "location": "https://supertokens.com/blog/oauth-grant-types"
    },
    {
        "location": "https://supertokens.com/blog/how-does-oauth-work"
    },
    {
        "location": "https://supertokens.com/blog/sso-authentication"
    },
    {
        "location": "https://supertokens.com/blog/sso-provider"
    },
    {
        "location": "https://supertokens.com/blog/cognito-alternatives"
    },
    {
        "location": "https://supertokens.com/blog/stytch-alternatives"
    },
    {
        "location": "https://supertokens.com/blog/auth0-alternatives"
    },
    {
        "location": "https://supertokens.com/blog/supertokens-vs-auth0"
    },
    {
        "location": "https://supertokens.com/blog/keycloak-alternatives"
    },
    {
        "location": "https://supertokens.com/blog/clerk-alternatives"
    },
    {
        "location": "https://supertokens.com/blog/anomaly-detection-with-supertokens"
    },
    {
        "location": "https://supertokens.com/blog/hacktoberfest-supertokens"
    },
    {
        "location": "https://supertokens.com/blog/keycloak-vs-okta"
    },
    {
        "location": "https://supertokens.com/blog/auth0-vs-clerk"
    },
    {
        "location": "https://supertokens.com/blog/customer-retrospective"
    },
    {
        "location": "https://supertokens.com/blog/authentik-vs-keycloak"
    },
    {
        "location": "https://supertokens.com/blog/how-to-secure-a-nestjs-app"
    },
    {
        "location": "https://supertokens.com/blog/what-is-fido"
    },
    {
        "location": "https://supertokens.com/blog/authelia-alternatives"
    },
    {
        "location": "https://supertokens.com/blog/enterprise-sso"
    },
    {
        "location": "https://supertokens.com/blog/unified-login"
    },
    {
        "location": "https://supertokens.com/blog/user-authentication-in-node"
    },
    {
        "location": "https://supertokens.com/blog/7-common-iam-risks-and-how-to-avoid-them"
    },
    {
        "location": "https://supertokens.com/blog/flask-user-auth"
    },
    {
        "location": "https://supertokens.com/blog/multi-factor-authentication-examples"
    },
    {
        "location": "https://supertokens.com/blog/nextauth-alternatives"
    },
    {
        "location": "https://supertokens.com/blog/react-user-authentication"
    },
    {
        "location": "https://supertokens.com/blog/idp-auth"
    },
    {
        "location": "https://supertokens.com/blog/open-source-identity-management"
    },
    {
        "location": "https://supertokens.com/blog/iam-challenges"
    },
    {
        "location": "https://supertokens.com/blog/sso-implementation"
    },
    {
        "location": "https://supertokens.com/blog/9-sso-best-practices-to-strengthen-security-in-2024"
    },
    {
        "location": "https://supertokens.com/blog/django-user-authentication"
    },
    {
        "location": "https://supertokens.com/blog/keycloak-pricing"
    },
    {
        "location": "https://supertokens.com/blog/but-auth-is-hard"
    },
    {
        "location": "https://supertokens.com/blog/token-based-authentication-vs-session-based-authentication"
    },
    {
        "location": "https://supertokens.com/blog/how-to-implement-oidc-with-microsoft-entra-id"
    },
    {
        "location": "https://supertokens.com/blog/top-7-sso-benefits-for-enhanced-security-2024"
    },
    {
        "location": "https://supertokens.com/blog/token-based-authentication-in-api"
    },
    {
        "location": "https://supertokens.com/blog/identity-and-access-management-best-practices"
    },
    {
        "location": "https://supertokens.com/blog/indentity-and-access-management"
    },
    {
        "location": "https://supertokens.com/blog/identity-and-access-management-frameworks"
    },
    {
        "location": "https://supertokens.com/blog/identity-and-access-management-frameworks"
    },
    {
        "location": "https://supertokens.com/blog/7-authentik-alternatives-for-enhanced-identity-management-in-2024"
    },
    {
        "location": "https://supertokens.com/blog/session-based-authentication"
    },
    {
        "location": "https://supertokens.com/blog/8-benefits-of-identity-and-access-management-for-security"
    },
    {
        "location": "https://supertokens.com/blog/top-10-passwordless-authentication-solutions-in-2024"
    },
    {
        "location": "https://supertokens.com/blog/how-to-implement-identity-and-access-management"
    },
    {
        "location": "https://supertokens.com/blog/okta-alternatives"
    },
    {
        "location": "https://supertokens.com/blog/what-is-passwordless-authentication"
    },
    {
        "location": "https://supertokens.com/blog/choosing-the-right-authentication-provider"
    },
    {
        "location": "https://supertokens.com/blog/password-cracking-and-how-to-protect-against-them"
    },
    {
        "location": "https://supertokens.com/blog/identity-and-access-management-strategy"
    },
    {
<<<<<<< HEAD
        "location": "https://supertokens.com/blog/stytch-pricing"
=======
        "location": "https://supertokens.com/blog/what-is-an-identity-provider"
    },
    {
        "location": "https://supertokens.com/blog/what-is-b2b-iam"
    },
    {
        "location": "https://supertokens.com/blog/descope-pricing"
>>>>>>> 97b3964c
    },
    {
        "location": "https://supertokens.com/blog/rs256-vs-hs256"
    },
    {
        "location": "https://supertokens.com/blog/ping-identity"
    },
    {
        "location": "https://supertokens.com/blog/auth-saas"
    },
    {
        "location": "https://supertokens.com/blog/top-auth0-alternatives-in-2025"
    },
    {
        "location": "https://supertokens.com/blog/credential-management"
    },
    {
        "location": "https://supertokens.com/blog/mastering-nextjs-api-routes"
    },
    {
        "location": "https://supertokens.com/blog/enhancing-your-nextjs-application-with-middleware"
    },
    {
        "location": "https://supertokens.com/blog/pillars-of-a-ciam-strategy-secure-scale-and-personalize-customer-access"
    },
    {
        "location": "https://supertokens.com/blog/risk-based-authentication"
    },
    {
        "location": "https://supertokens.com/blog/what-is-passwordless-authentication"
    },
    {
        "location": "https://supertokens.com/blog/firebase-alternatives"
    },
    {
        "location": "https://supertokens.com/blog/enumeration-attack"
    },
    {
        "location": "https://supertokens.com/blog/webhook-vs-api"
    },
    {
        "location": "https://supertokens.com/blog/multi-tenant-architecture"
    },
    {
        "location": "https://supertokens.com/blog/otp-bots"
    },
    {
        "location": "https://supertokens.com/blog/integrating-oauth-providers-for-seamless-authentication"
    },
    {
        "location": "https://supertokens.com/blog/top-8-identity-management-solutions-for-developers-and-businesses"
    },
    {
        "location": "https://supertokens.com/blog/cloud-based-authentication"
    },
    {
        "location": "https://supertokens.com/blog/2fa-services"
    },
    {
        "location": "https://supertokens.com/blog/nextjs-metadata"
    },
    {
        "location": "https://supertokens.com/blog/machine-to-machine-authentication"
    },
    {
        "location": "https://supertokens.com/blog/sim-swapping"
    },
    {
        "location": "https://supertokens.com/blog/auth0-pricing-the-complete-guide"
    },
    {
        "location": "https://supertokens.com/blog/okta-vs-onelogin"
    },
    {
        "location": "https://supertokens.com/blog/identity-and-access-management-tools"
    },
    {
        "location": "https://supertokens.com/blog/single-sign-on-examples"
    },
    {
        "location": "https://supertokens.com/blog/authelia-vs-keycloak"
    },
    {
        "location": "https://supertokens.com/blog/okta-vs-azure-ad"
    },
    {
        "location": "https://supertokens.com/blog/multi-factor-auth-cost"
    },
    {
        "location": "https://supertokens.com/blog/phishing-resistant-mfa"
    },
    {
        "location": "https://supertokens.com/blog/lambda-authorizers"
    },
    {
        "location": "https://supertokens.com/blog/revamping-onboarding"
    },
    {
        "location": "https://supertokens.com/blog/supertokens-extensions"
    },
    {
        "location": "https://supertokens.com/blog/angular-authentication"
    },
    {
        "location": "https://supertokens.com/blog/rethinking-documentation"
    },
    {
        "location": "https://supertokens.com/blog/cli-overhaul"
    },
    {
        "location": "https://supertokens.com/blog/supertokens-mcp-toolkit"
    },
    {
        "location": "https://supertokens.com/blog/passkeys-vs-passwords"
    },
    {
        "location": "https://supertokens.com/blog/how-to-integrate-clerk-with-supabase"
    },
    {
        "location": "https://supertokens.com/blog/sso-providers"
    },
    {
        "location": "https://supertokens.com/blog/launch-week-1-recap"
    },
    {
        "location": "https://supertokens.com/blog/cors-errors"
    }
]<|MERGE_RESOLUTION|>--- conflicted
+++ resolved
@@ -309,9 +309,9 @@
         "location": "https://supertokens.com/blog/identity-and-access-management-strategy"
     },
     {
-<<<<<<< HEAD
         "location": "https://supertokens.com/blog/stytch-pricing"
-=======
+    },
+    {
         "location": "https://supertokens.com/blog/what-is-an-identity-provider"
     },
     {
@@ -319,7 +319,6 @@
     },
     {
         "location": "https://supertokens.com/blog/descope-pricing"
->>>>>>> 97b3964c
     },
     {
         "location": "https://supertokens.com/blog/rs256-vs-hs256"
