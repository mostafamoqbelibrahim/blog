--- conflicted
+++ resolved
@@ -309,9 +309,9 @@
         "location": "https://supertokens.com/blog/identity-and-access-management-strategy"
     },
     {
-<<<<<<< HEAD
         "location": "https://supertokens.com/blog/firebase-pricing"
-=======
+    },
+    {
         "location": "https://supertokens.com/blog/stytch-pricing"
     },
     {
@@ -322,7 +322,6 @@
     },
     {
         "location": "https://supertokens.com/blog/descope-pricing"
->>>>>>> 8b8a6867
     },
     {
         "location": "https://supertokens.com/blog/rs256-vs-hs256"
