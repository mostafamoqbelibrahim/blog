--- conflicted
+++ resolved
@@ -143,7 +143,6 @@
   bio:
     "Developer Advocate. Digital Designer. IndieHacker",
 }, {
-<<<<<<< HEAD
   name: "Maria Shimkovska",
   jobTitle: "Technical Writer",
   image: "maria.jpg",
@@ -158,7 +157,7 @@
   ],
   bio:
     "Technical Writer. Huge Reader. I love startups and open source.",
-=======
+}, {  
   name: "Nemi Shah",
   jobTitle: "Senior iOS Engineer at Deltatre",
   image: "nemi.jpg",
@@ -176,6 +175,5 @@
   ],
   bio:
     "Mobile engineer, Indie software dev, Gaming enthusiast, and a tea lover.",
->>>>>>> adcb94f5
 }
 ]