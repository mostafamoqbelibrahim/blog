[
    {
        "location": "https://supertokens.com/blog/auth0-alternatives-auth0-vs-okta-vs-cognito-vs-supertokens"
    },
    {
        "location": "https://supertokens.com/blog/supertokens-2022-year-in-review"
    },
    {
        "location": "https://supertokens.com/blog/5-tips-for-optimizing-your-react-apps-performance"
    },
    {
        "location": "https://supertokens.com/blog/what-do-pre-built-authentication-ui-tools-look-like"
    },
    {
        "location": "https://supertokens.com/blog/creating-great-authentication-experiences-with-custom-ui"
    },
    {
        "location": "https://supertokens.com/blog/self-hosted-authentication"
    },
    {
        "location": "https://supertokens.com/blog/implementing-the-right-email-verification-flow"
    },
    {
        "location": "https://supertokens.com/blog/a-guide-to-implementing-passwordless-login"
    },
    {
        "location": "https://supertokens.com/blog/oauth-2-vs-session-management"
    },
    {
        "location": "https://supertokens.com/blog/django-bootstrap-login-template"
    },
    {
        "location": "https://supertokens.com/blog/learnings-from-revamping-supertokens"
    },
    {
        "location": "https://supertokens.com/blog/testing-sso-implementation"
    },
    {
        "location": "https://supertokens.com/blog/oauth-vs-oidc"
    },
    {
        "location": "https://supertokens.com/blog/ory-vs-keycloak-vs-supertokens"
    },
    {
        "location": "https://supertokens.com/blog/migrating-users-without-downtime-in-your-service"
    },
    {
        "location": "https://supertokens.com/blog/saml-vs-oauth"
    },
    {
        "location": "https://supertokens.com/blog/authentication-vs-authorization"
    },
    {
        "location": "https://supertokens.com/blog/understanding-jwks"
    },
    {
        "location": "https://supertokens.com/blog/understanding-hashicorp-business-source-license"
    },
    {
        "location": "https://supertokens.com/blog/url-vs-uri"
    },
    {
        "location": "https://supertokens.com/blog/http-error-codes-401-vs-403"
    },
    {
        "location": "https://supertokens.com/blog/what-is-ldap"
    },
    {
        "location": "https://supertokens.com/blog/how-we-cut-our-aws-costs"
    },
    {
        "location": "https://supertokens.com/blog/how-to-create-an-invite-only-auth-flow"
    },
    {
        "location": "https://supertokens.com/blog/how-we-cut-our-aws-costs-part-2"
    },
    {
        "location": "https://supertokens.com/blog/adding-login-to-your-nextjs-app-using-the-app-directory-and-supertokens"
    },
    {
        "location": "https://supertokens.com/blog/access-control-for-modern-web-applications"
    },
    {
        "location": "https://supertokens.com/blog/totp-why-you-need-it-and-how-it-works"
    },
    {
        "location": "https://supertokens.com/blog/multi-tenancy-in-2024"
    },
    {
        "location": "https://supertokens.com/blog/benefits-of-multi-factor-authentication"
    },
    {
        "location": "https://supertokens.com/blog/demystifying-saml"
    },
    {
        "location": "https://supertokens.com/blog/localstorage-vs-sessionstorage"
    },
    {
        "location": "https://supertokens.com/blog/what-is-credential-stuffing"
    },
    {
        "location": "https://supertokens.com/blog/understanding-captcha"
    },
    {
        "location": "https://supertokens.com/blog/what-is-scim-provisioning"
    },
    {
        "location": "https://supertokens.com/blog/what-is-zero-trust"
    },
    {
        "location": "https://supertokens.com/blog/authorization-code-flow-with-pkce"
    },
    {
        "location": "https://supertokens.com/blog/otp-vs-totp-vs-hotp"
    },
    {
        "location": "https://supertokens.com/blog/phishing-attacks-in-2024"
    },
    {
        "location": "https://supertokens.com/blog/openid-connect-vs-oauth2"
    },
    {
        "location": "https://supertokens.com/blog/openid-connect-vs-oauth2"
    },
    {
        "location": "https://supertokens.com/blog/types-of-authentication"
    },
    {
        "location": "https://supertokens.com/blog/mfa-best-practices"
    },
    {
        "location": "https://supertokens.com/blog/what-is-cross-site-request-forgery"
    },
    {
        "location": "https://supertokens.com/blog/what-is-tls"
    },
    {
        "location": "https://supertokens.com/blog/token-based-authentication"
    },
    {
        "location": "https://supertokens.com/blog/two-factor-authentication-providers"
    },
    {
        "location": "https://supertokens.com/blog/social-login"
    },
    {
        "location": "https://supertokens.com/blog/oauth"
    },
    {
        "location": "https://supertokens.com/blog/oauth-token"
    },
    {
        "location": "https://supertokens.com/blog/oauth-grant-types"
    },
    {
        "location": "https://supertokens.com/blog/how-does-oauth-work"
    },
    {
        "location": "https://supertokens.com/blog/sso-authentication"
    },
    {
        "location": "https://supertokens.com/blog/sso-provider"
    },
    {
        "location": "https://supertokens.com/blog/cognito-alternatives"
    },
    {
        "location": "https://supertokens.com/blog/stytch-alternatives"
    },
    {
        "location": "https://supertokens.com/blog/auth0-alternatives"
    },
    {
        "location": "https://supertokens.com/blog/supertokens-vs-auth0"
    },
    {
        "location": "https://supertokens.com/blog/keycloak-alternatives"
    },
    {
        "location": "https://supertokens.com/blog/clerk-alternatives"
    },
    {
        "location": "https://supertokens.com/blog/anomaly-detection-with-supertokens"
    },
    {
        "location": "https://supertokens.com/blog/hacktoberfest-supertokens"
    },
    {
        "location": "https://supertokens.com/blog/keycloak-vs-okta"
    },
    {
        "location": "https://supertokens.com/blog/auth0-vs-clerk"
    },
    {
        "location": "https://supertokens.com/blog/customer-retrospective"
    },
    {
        "location": "https://supertokens.com/blog/authentik-vs-keycloak"
    },
    {
        "location": "https://supertokens.com/blog/how-to-secure-a-nestjs-app"
    },
    {
        "location": "https://supertokens.com/blog/what-is-fido"
    },
    {
        "location": "https://supertokens.com/blog/authelia-alternatives"
    },
    {
        "location": "https://supertokens.com/blog/enterprise-sso"
    },
    {
        "location": "https://supertokens.com/blog/unified-login"
    },
    {
        "location": "https://supertokens.com/blog/user-authentication-in-node"
    },
    {
        "location": "https://supertokens.com/blog/7-common-iam-risks-and-how-to-avoid-them"
    },
    {
        "location": "https://supertokens.com/blog/flask-user-auth"
    },
    {
        "location": "https://supertokens.com/blog/multi-factor-authentication-examples"
    },
    {
        "location": "https://supertokens.com/blog/nextauth-alternatives"
    },
    {
        "location": "https://supertokens.com/blog/react-user-authentication"
    },
    {
        "location": "https://supertokens.com/blog/idp-auth"
    },
    {
        "location": "https://supertokens.com/blog/open-source-identity-management"
    },
    {
        "location": "https://supertokens.com/blog/iam-challenges"
    },
    {
        "location": "https://supertokens.com/blog/sso-implementation"
    },
    {
        "location": "https://supertokens.com/blog/9-sso-best-practices-to-strengthen-security-in-2024"
    },
    {
        "location": "https://supertokens.com/blog/django-user-authentication"
    },
    {
        "location": "https://supertokens.com/blog/keycloak-pricing"
    },
    {
        "location": "https://supertokens.com/blog/but-auth-is-hard"
    },
    {
        "location": "https://supertokens.com/blog/token-based-authentication-vs-session-based-authentication"
    },
    {
        "location": "https://supertokens.com/blog/how-to-implement-oidc-with-microsoft-entra-id"
    },
    {
        "location": "https://supertokens.com/blog/top-7-sso-benefits-for-enhanced-security-2024"
    },
    {
        "location": "https://supertokens.com/blog/token-based-authentication-in-api"
    },
    {
        "location": "https://supertokens.com/blog/identity-and-access-management-best-practices"
    },
    {
        "location": "https://supertokens.com/blog/indentity-and-access-management"
    },
    {
        "location": "https://supertokens.com/blog/identity-and-access-management-frameworks"
    },
    {
        "location": "https://supertokens.com/blog/identity-and-access-management-frameworks"
    },
    {
        "location": "https://supertokens.com/blog/7-authentik-alternatives-for-enhanced-identity-management-in-2024"
    },
    {
        "location": "https://supertokens.com/blog/session-based-authentication"
    },
    {
        "location": "https://supertokens.com/blog/8-benefits-of-identity-and-access-management-for-security"
    },
    {
        "location": "https://supertokens.com/blog/top-10-passwordless-authentication-solutions-in-2024"
    },
    {
        "location": "https://supertokens.com/blog/how-to-implement-identity-and-access-management"
    },
    {
        "location": "https://supertokens.com/blog/okta-alternatives"
    },
    {
        "location": "https://supertokens.com/blog/what-is-passwordless-authentication"
    },
    {
        "location": "https://supertokens.com/blog/choosing-the-right-authentication-provider"
    },
    {
        "location": "https://supertokens.com/blog/password-cracking-and-how-to-protect-against-them"
    },
    {
        "location": "https://supertokens.com/blog/identity-and-access-management-strategy"
    },
    {
        "location": "https://supertokens.com/blog/top-auth0-alternatives-in-2025"
    },
    {
        "location": "https://supertokens.com/blog/credential-management"
    },
    {
        "location": "https://supertokens.com/blog/mastering-nextjs-api-routes"
    },
    {
        "location": "https://supertokens.com/blog/enhancing-your-nextjs-application-with-middleware"
    },
    {
        "location": "https://supertokens.com/blog/pillars-of-a-ciam-strategy-secure-scale-and-personalize-customer-access"
    },
    {
        "location": "https://supertokens.com/blog/risk-based-authentication"
    },
    {
        "location": "https://supertokens.com/blog/what-is-passwordless-authentication"
    },
    {
        "location": "https://supertokens.com/blog/enumeration-attack"
    },
    {
        "location": "https://supertokens.com/blog/webhook-vs-api"
    },
    {
        "location": "https://supertokens.com/blog/multi-tenant-architecture"
    },
    {
        "location": "https://supertokens.com/blog/otp-bots"
    },
    {
        "location": "https://supertokens.com/blog/integrating-oauth-providers-for-seamless-authentication"
    },
    {
        "location": "https://supertokens.com/blog/top-8-identity-management-solutions-for-developers-and-businesses"
    },
    {
        "location": "https://supertokens.com/blog/cloud-based-authentication"
    },
    {
        "location": "https://supertokens.com/blog/2fa-services"
    },
    {
        "location": "https://supertokens.com/blog/nextjs-metadata"
    },
    {
        "location": "https://supertokens.com/blog/machine-to-machine-authentication"
    },
    {
        "location": "https://supertokens.com/blog/sim-swapping"
    },
    {
        "location": "https://supertokens.com/blog/auth0-pricing-the-complete-guide"
    },
    {
        "location": "https://supertokens.com/blog/okta-vs-onelogin"
    },
    {
        "location": "https://supertokens.com/blog/identity-and-access-management-tools"
    },
    {
        "location": "https://supertokens.com/blog/single-sign-on-examples"
    },
    {
        "location": "https://supertokens.com/blog/authelia-vs-keycloak"
    },
    {
        "location": "https://supertokens.com/blog/okta-vs-azure-ad"
    },
    {
        "location": "https://supertokens.com/blog/multi-factor-auth-cost"
    },
    {
        "location": "https://supertokens.com/blog/phishing-resistant-mfa"
    },
    {
        "location": "https://supertokens.com/blog/lambda-authorizers"
<<<<<<< HEAD
    },
    {
        "location": "https://supertokens.com/blog/angular-authentication"
=======
>>>>>>> caf05808
    }
]<|MERGE_RESOLUTION|>--- conflicted
+++ resolved
@@ -388,11 +388,5 @@
     },
     {
         "location": "https://supertokens.com/blog/lambda-authorizers"
-<<<<<<< HEAD
-    },
-    {
-        "location": "https://supertokens.com/blog/angular-authentication"
-=======
->>>>>>> caf05808
     }
 ]